%% -------------------------------------------------------------------
%%
<<<<<<< HEAD
%% Copyright (c) 2007-2016 Basho Technologies, Inc.
=======
%% Copyright (c) 2007-2017 Basho Technologies, Inc.
>>>>>>> 5fbc219e
%%
%% This file is provided to you under the Apache License,
%% Version 2.0 (the "License"); you may not use this file
%% except in compliance with the License.  You may obtain
%% a copy of the License at
%%
%%   http://www.apache.org/licenses/LICENSE-2.0
%%
%% Unless required by applicable law or agreed to in writing,
%% software distributed under the License is distributed on an
%% "AS IS" BASIS, WITHOUT WARRANTIES OR CONDITIONS OF ANY
%% KIND, either express or implied.  See the License for the
%% specific language governing permissions and limitations
%% under the License.
%%
%% -------------------------------------------------------------------

%%
%% @doc This module is deprecated and will be removed in v3!
%%
%% This is a facade over {@link riak_core_job_manager}, and ALL new code should
%% use that API, not this one.
%%
%% @deprecated Use module {@link riak_core_job_manager}.
%%
-module(riak_core_vnode_worker_pool).
-deprecated(module).

-behaviour(gen_server).

<<<<<<< HEAD
% Public API
=======
%% Public API
>>>>>>> 5fbc219e
-export([
    handle_work/3,
    shutdown_pool/2,
    start_link/5,
    stats/1,
    stop/2
]).
<<<<<<< HEAD

% Public Types
-export_type([
    stat/0,
    stat_key/0,
    stat_val/0
]).

% Private API
-export([
    job_killed/4,
    work_cleanup/1,
    work_main/3,
    work_setup/4
]).

%% Gen_server API
-export([
    code_change/3,
    handle_call/3,
    handle_cast/2,
    handle_info/2,
    init/1,
    terminate/2
]).

-include("riak_core_job_internal.hrl").

%% ===================================================================
%% Internal Types
%% ===================================================================

-define(StatsDict,  orddict).
-type stats()   ::  ?orddict_t(stat_key(), stat_val()).

% This is filled in incrementally, so it allows a lot of undefined values.
=======

%% Public Types
-export_type([
    stat/0,
    stat_key/0,
    stat_val/0
]).

%% Private API
-export([
    job_killed/4,
    work_cleanup/1,
    work_main/3,
    work_setup/4
]).

%% Gen_server API
-export([
    code_change/3,
    handle_call/3,
    handle_cast/2,
    handle_info/2,
    init/1,
    terminate/2
]).

-include("riak_core_job_internal.hrl").

%% ===================================================================
%% Internal Types
%% ===================================================================

-define(StatsDict,  orddict).
-type stats()   ::  ?orddict_t(stat_key(), stat_val()).

%% This is filled in incrementally, so it allows a lot of undefined values.
>>>>>>> 5fbc219e
-record(ctx, {
    vnode       ::  partition(),
    pool        ::  facade() | undefined,
    mgr_key     ::  riak_core_job_manager:mgr_key() | undefined,
    wmod        ::  wmodule(),
    wref        ::  jobkey() | undefined,
    state       ::  wstate() | undefined
}).

-record(jobrec, {
    key         ::  jobkey(),
    id          ::  jobid()
}).

-record(state, {
    ctx                             ::  ctx(),
    wargs                           ::  term(),
    wprops                          ::  term(),
    jobs        = []                ::  [jobrec()],
    shutdown    = false             ::  boolean(),
    stats       = ?StatsDict:new()  ::  stats()     % stat_key() => stat_val()
}).

-type ctx()     ::  #ctx{}.
-type jobid()   ::  riak_core_job:gid().
-type jobkey()  ::  reference().
-type jobrec()  ::  #jobrec{}.
-type state()   ::  #state{}.
-type wstate()  ::  term().     % riak_core_vnode_worker state

%% ===================================================================
%% Public Types
%% ===================================================================

-type facade() :: pid().
<<<<<<< HEAD
% A {@link riak_core_vnode_worker_pool} process.
=======
%% A {@link riak_core_vnode_worker_pool} process.
>>>>>>> 5fbc219e

-type stat() :: {stat_key(), stat_val()}.
%% A single statistic.

-type stat_key() :: atom() | tuple().
%% The Key by which a statistic is referenced.

-type stat_val() :: term().
%% The value of a statistic.

-type wmodule() :: module().
<<<<<<< HEAD
% Module implementing {@link riak_core_vnode_worker} behaviour.

-type workrec() :: tuple().
% A unit of work for {@link riak_core_vnode_worker:handle_work/3}.
=======
%% Module implementing {@link riak_core_vnode_worker} behaviour.

-type workrec() :: tuple().
%% A unit of work for {@link riak_core_vnode_worker:handle_work/3}.
>>>>>>> 5fbc219e

%% ===================================================================
%% Public API
%% ===================================================================

-spec handle_work(
    Pool :: facade(), Work :: workrec(), From :: sender())
        -> ok | {error, term()}.
%%
%% @doc Submits the specified Work to the Pool.
%%
handle_work(Pool, Work, From) ->
    gen_server:call(Pool, {work, Work, From}).

-spec shutdown_pool(
    Pool :: facade(), Timeout :: non_neg_integer() | infinity)
        -> ok | {error, term()}.
%%
%% @doc Shuts the Pool down.
%%
%% Running and queued work is killed or cancelled, respectively.
%%
shutdown_pool(Pool, Timeout)
        when not (erlang:is_pid(Pool)
        andalso (Timeout =:= infinity
        orelse  (erlang:is_integer(Timeout) andalso Timeout >= 0))) ->
    erlang:error(badarg, [Pool, Timeout]);
shutdown_pool(Pool, infinity) ->
    sync_shutdown(Pool, 1 bsl 32);
shutdown_pool(Pool, Timeout) when Timeout > 1 bsl 32 ->
    sync_shutdown(Pool, 1 bsl 32);
shutdown_pool(Pool, Timeout) ->
    sync_shutdown(Pool, Timeout).

-spec start_link(
    WorkerMod   :: wmodule(),
    PoolSize    :: non_neg_integer(),
    VNodeIndex  :: partition(),
    WorkerArgs  :: term(),
    WorkerProps :: term())
        -> {ok, pid()} | {error, term()}.
%%
%% @doc Starts a worker pool, linked to the calling process.
%%
%% Note that the PoolSize parameter is ignored entirely - the
%% riak_core_job_manager configuration applies.
%%
start_link(WorkerMod, _PoolSize, VNodeIndex, WorkerArgs, WorkerProps) ->
    Context = #ctx{
        vnode   = VNodeIndex,
        pool    = undefined,
        mgr_key = undefined,
        wmod    = WorkerMod,
        wref    = undefined,
        state   = undefined
    },
    State = #state{
        ctx     = Context,
        wargs   = WorkerArgs,
        wprops  = WorkerProps
    },
    gen_server:start_link(?MODULE, State, []).

-spec stats(Pool :: facade()) -> [stat()] | {error, term()}.
%%
%% @doc Shuts the Pool down.
%%
stats(Pool) ->
    gen_server:call(Pool, stats).

-spec stop(Pool :: facade(), Reason :: term()) -> ok.
%%
%% @doc Shuts the Pool down.
%%
stop(Pool, Reason) ->
    gen_server:cast(Pool, {stop, Reason}).

%% ===================================================================
%% Private API
%% ===================================================================

-spec job_killed(
    Reason :: term(), Context :: ctx(), Origin :: sender(), Work :: tuple())
        -> ok.
%% @private
<<<<<<< HEAD
%
% riak_core_job:job.killed callback
% The old worker pool wasn't very informative, so map things to the couple of
% messages it could send.
%
=======
%%
%% riak_core_job:job.killed callback
%% The old worker pool wasn't very informative, so map things to the couple of
%% messages it could send.
%%
>>>>>>> 5fbc219e
job_killed(_, #ctx{pool = Owner, wref = Ref}, ignore, _) ->
    gen_server:cast(Owner, {done, Ref});
job_killed({?JOB_ERR_CANCELED, ?JOB_ERR_SHUTTING_DOWN} = Reason,
        Context, Origin, Work) ->
    riak_core_vnode:reply(Origin, {error, vnode_shutdown}),
    job_killed(Reason, Context, ignore, Work);
job_killed({_, Info} = Reason, Context, Origin, Work) ->
    riak_core_vnode:reply(Origin, {error, {worker_crash, Info, Work}}),
    job_killed(Reason, Context, ignore, Work);
job_killed(Reason, Context, Origin, Work) ->
    riak_core_vnode:reply(Origin, {error, {worker_crash, Reason, Work}}),
    job_killed(Reason, Context, ignore, Work).

-spec work_setup(
    MgrKey  :: riak_core_job_manager:mgr_key(),
    Context :: ctx(),
    WArgs   :: term(),
    WProps  :: term())
        -> ctx().
%% @private
<<<<<<< HEAD
%
% riak_core_job:job.work.setup callback
%
=======
%%
%% riak_core_job:job.work.setup callback
%%
>>>>>>> 5fbc219e
work_setup(MgrKey, #ctx{vnode = VNode, wmod = WMod} = Ctx, WArgs, WProps) ->
    {ok, WState} = WMod:init_worker(VNode, WArgs, WProps),
    Ctx#ctx{mgr_key = MgrKey, state = WState}.

-spec work_main(Context :: ctx(), Work :: tuple(), Origin :: sender())
        -> ctx().
%% @private
<<<<<<< HEAD
%
% riak_core_job:job.work.main callback
%
=======
%%
%% riak_core_job:job.work.main callback
%%
>>>>>>> 5fbc219e
work_main(#ctx{wmod = WMod, state = WStateIn} = Ctx, Work, Origin) ->
    WState = case WMod:handle_work(Work, Origin, WStateIn) of
        {reply, Reply, NewWState} ->
            riak_core_vnode:reply(Origin, Reply),
            NewWState;
        {noreply, NewWState} ->
            NewWState
    end,
    Ctx#ctx{state = WState}.

-spec work_cleanup(Context :: ctx()) -> term().
%% @private
<<<<<<< HEAD
%
% riak_core_job:job.work.cleanup callback
%
=======
%%
%% riak_core_job:job.work.cleanup callback
%%
>>>>>>> 5fbc219e
work_cleanup(#ctx{pool = Owner, wref = WRef}) ->
    gen_server:cast(Owner, {done, WRef}).

%% ===================================================================
%% Gen_server API
%% ===================================================================

-spec code_change(term(), state(), term()) -> {ok, state()}.
%% @private
<<<<<<< HEAD
%
% don't care, carry on
%
=======
%%
%% don't care, carry on
%%
>>>>>>> 5fbc219e
code_change(_, State, _) ->
    {ok, State}.

-spec handle_call(Msg :: term(), From :: {pid(), term()}, State :: state())
        -> {reply, term(), state()}.
%% @private
<<<<<<< HEAD
%
% handle_work(facade(), workrec(), sender()) -> ok | {error, term()}
%
=======
%%
%% handle_work(facade(), workrec(), sender()) -> ok | {error, term()}
%%
>>>>>>> 5fbc219e
handle_call({work, _Work, Origin}, _, #state{shutdown = true} = State) ->
    riak_core_vnode:reply(Origin, {error, vnode_shutdown}),
    {reply, ok, State};

handle_call({work, Work, Origin}, _,
        #state{ctx = Context, wargs = WArgs, wprops = WProps} = State) ->
    Ref = erlang:make_ref(),
    Ctx = Context#ctx{wref = Ref},
    Wrk = riak_core_job:work([
        {setup,     {?MODULE, work_setup,   [Ctx, WArgs, WProps]}},
        {main,      {?MODULE, work_main,    [Work, Origin]}},
        {cleanup,   {?MODULE, work_cleanup, []}}
    ]),
    Job = riak_core_job:job([
        {module,    ?MODULE},
        {class,     {Ctx#ctx.wmod, legacy}},
        {cid,       {Ctx#ctx.wmod, Ctx#ctx.vnode}},
        {work,      Wrk},
        {from,      Ctx#ctx.pool},
        {killed,    {?MODULE, job_killed, [Ctx, Origin, Work]}}
    ]),
    Ret = case riak_core_job_manager:submit(Job) of
        ok ->
            JR = #jobrec{key = Ref, id = riak_core_job:gid(Job)},
            {reply, ok, State#state{jobs = [JR | State#state.jobs]}};
        {error, ?JOB_ERR_SHUTTING_DOWN} ->
            {reply, {error, vnode_shutdown}, State};
        {error, ?JOB_ERR_QUEUE_OVERFLOW}  ->
            {reply, {error, vnode_overload}, State};
        {error, ?JOB_ERR_REJECTED}  ->
            {reply, {error, vnode_rejected}, State};
        {error, _} = Error ->
            {reply, Error, State}
    end,
    case Ret of
        {_, {error, _} = Reply, _} ->
            riak_core_vnode:reply(Origin, Reply),
            Ret;
        _ ->
            Ret
    end;
<<<<<<< HEAD
%
% stats(Pool :: facade()) -> [stat()] | {error, term()}.
%
=======
%%
%% stats(Pool :: facade()) -> [stat()] | {error, term()}.
%%
>>>>>>> 5fbc219e
handle_call(stats, _, State) ->
    Status = if State#state.shutdown -> stopping; ?else -> active end,
    Result = [
        {status,  Status},
        {jobs,    erlang:length(State#state.jobs)}
        | ?StatsDict:to_list(State#state.stats) ],
    {reply, Result, State};
<<<<<<< HEAD
%
% unrecognized message
%
=======
%%
%% unrecognized message
%%
>>>>>>> 5fbc219e
handle_call(Msg, {Who, _}, State) ->
    _ = lager:error(
        "~s received unhandled call from ~p: ~p", [?MODULE, Who, Msg]),
    {reply, {error, {badarg, Msg}}, inc_stat(unhandled, State)}.

-spec handle_cast(Msg :: term(), State :: state())
        -> {noreply, state()} | {stop, term(), state()}.
%% @private
<<<<<<< HEAD
%
% no matter what arrives, if we've been asked to shut down and don't have any
% jobs running, just leave
%
handle_cast(_, #state{shutdown = true, jobs = []} = State) ->
    {stop, shutdown, State};
%
% job_killed/4
% work_cleanup/1
%
% This is how our Job's worker wrapper tells us it's done.
% Special case when shutting down and the last Job exits.
%
handle_cast({done, Ref}, #state{
        shutdown = true, jobs = [#jobrec{key = Ref}]} = State) ->
    {stop, shutdown, State#state{jobs = []}};

handle_cast({done, Ref}, State) ->
    {noreply, State#state{
        jobs = lists:keydelete(Ref, #jobrec.key, State#state.jobs)}};
%
% There are multiple ways to receive this, but they all have the same result
% - it's time to go.
%
handle_cast({shutdown = Why, 0}, State) ->
    {stop, Why, State};
%
% shutdown_pool(Pool :: facade(), Timeout:: non_neg_integer() | infinity)
% This is the initial shutdown message, so try to shut down asynchronously.
%
handle_cast({shutdown = Why, _}, #state{jobs = []} = State) ->
    {stop, Why, State};

handle_cast({shutdown, infinity}, #state{shutdown = false} = State) ->
    % Only do this once to clear out queued jobs. With the shutdown flag set,
    % we won't be sending any more.
    Jobs = lists:filter(
        fun(#jobrec{id = Id}) ->
            case riak_core_job_manager:cancel(Id, false) of
                {error, running, _} ->
                    true;
                {error, _} ->
                    true;
                _ ->
                    false
            end
        end, State#state.jobs),
    {noreply, State#state{shutdown = true, jobs = Jobs}};

=======
%%
%% no matter what arrives, if we've been asked to shut down and don't have any
%% jobs running, just leave
%%
handle_cast(_, #state{shutdown = true, jobs = []} = State) ->
    {stop, shutdown, State};
%%
%% job_killed/4
%% work_cleanup/1
%%
%% This is how our Job's worker wrapper tells us it's done.
%% Special case when shutting down and the last Job exits.
%%
handle_cast({done, Ref}, #state{
        shutdown = true, jobs = [#jobrec{key = Ref}]} = State) ->
    {stop, shutdown, State#state{jobs = []}};

handle_cast({done, Ref}, State) ->
    {noreply, State#state{
        jobs = lists:keydelete(Ref, #jobrec.key, State#state.jobs)}};
%%
%% There are multiple ways to receive this, but they all have the same result
%% - it's time to go.
%%
handle_cast({shutdown = Why, 0}, State) ->
    {stop, Why, State};
%%
%% shutdown_pool(Pool :: facade(), Timeout:: non_neg_integer() | infinity)
%% This is the initial shutdown message, so try to shut down asynchronously.
%%
handle_cast({shutdown = Why, _}, #state{jobs = []} = State) ->
    {stop, Why, State};

handle_cast({shutdown, infinity}, #state{shutdown = false} = State) ->
    % Only do this once to clear out queued jobs. With the shutdown flag set,
    % we won't be sending any more.
    Jobs = lists:filter(
        fun(#jobrec{id = Id}) ->
            case riak_core_job_manager:cancel(Id, false) of
                {error, running, _} ->
                    true;
                {error, _} ->
                    true;
                _ ->
                    false
            end
        end, State#state.jobs),
    {noreply, State#state{shutdown = true, jobs = Jobs}};

>>>>>>> 5fbc219e
handle_cast({shutdown, Timeout}, #state{shutdown = false} = State) ->
    {ok, _} = timer:apply_after(Timeout,
        gen_server, cast, [erlang:self(), {shutdown, 0}]),
    handle_cast({shutdown, infinity}, State);
<<<<<<< HEAD
%
% stop/2
%
handle_cast({stop, Why}, State) ->
    {stop, Why, State};
%
% unrecognized message
%
=======
%%
%% stop/2
%%
handle_cast({stop, Why}, State) ->
    {stop, Why, State};
%%
%% unrecognized message
%%
>>>>>>> 5fbc219e
handle_cast(Msg, State) ->
    _ = lager:error("~s received unhandled cast: ~p", [?MODULE, Msg]),
    {noreply, inc_stat(unhandled, State)}.

-spec handle_info(term(), state())
        -> {noreply, state()} | {stop, term(), state()}.
%% @private
<<<<<<< HEAD
%
% no matter what arrives, if we've been asked to shut down and don't have any
% jobs running, let handle_cast clean up and leave
%
handle_info(Msg, #state{shutdown = true, jobs = []} = State) ->
    handle_cast(Msg, State);
%
% unrecognized message
%
=======
%%
%% no matter what arrives, if we've been asked to shut down and don't have any
%% jobs running, let handle_cast clean up and leave
%%
handle_info(Msg, #state{shutdown = true, jobs = []} = State) ->
    handle_cast(Msg, State);
%%
%% unrecognized message
%%
>>>>>>> 5fbc219e
handle_info(Msg, State) ->
    _ = lager:error("~s received unhandled info: ~p", [?MODULE, Msg]),
    {noreply, inc_stat(unhandled, State)}.

-spec init(State :: state()) -> {ok, state()} | {stop, term()}.
%% @private
<<<<<<< HEAD
%
% The incoming State is almost complete, just needs our Pid.
%
=======
%%
%% The incoming State is almost complete, just needs our Pid.
%%
>>>>>>> 5fbc219e
init(#state{ctx = Context} = State) ->
    {ok, State#state{ctx = Context#ctx{pool = erlang:self()}}}.

-spec terminate(normal | shutdown | {shutdown, term()} | term(), state())
        -> ok.
%% @private
<<<<<<< HEAD
%
% hopefully we got here via a controlled shutdown, just do the best we can ...
%
=======
%%
%% hopefully we got here via a controlled shutdown, just do the best we can ...
%%
>>>>>>> 5fbc219e
terminate(_Why, #state{jobs = []}) ->
    ok;
terminate(_Why, State) ->
    % nothing we can do at this point but kill them off
    _ = [riak_core_job_manager:cancel(Id, true)
        || #jobrec{id = Id} <- State#state.jobs],
    ok.

%% ===================================================================
%% Internal
%% ===================================================================

-spec inc_stat(stat_key() | [stat_key()], state()) -> state()
        ;     (stat_key() | [stat_key()], stats()) -> stats().
<<<<<<< HEAD
%
% Increment one or more statistics counters.
%
=======
%%
%% Increment one or more statistics counters.
%%
>>>>>>> 5fbc219e
inc_stat(Stat, #state{stats = Stats} = State) ->
    State#state{stats = inc_stat(Stat, Stats)};
inc_stat(Stat, Stats) ->
    ?StatsDict:update_counter(Stat, 1, Stats).
%%inc_stat(Stat, Stats) when not erlang:is_list(Stat) ->
%%    ?StatsDict:update_counter(Stat, 1, Stats);
%%inc_stat([Stat], Stats) ->
%%    inc_stat(Stat, Stats);
%%inc_stat([Stat | More], Stats) ->
%%    inc_stat(More, inc_stat(Stat, Stats));
%%inc_stat([], Stats) ->
%%    Stats.

-spec sync_shutdown(Pool :: facade(), Timeout :: non_neg_integer())
        -> ok | {error, term()}.
<<<<<<< HEAD
%
% Makes an async shutdown look synchronous.
%
=======
%%
%% Makes an async shutdown look synchronous.
%%
>>>>>>> 5fbc219e
sync_shutdown(Pool, Timeout) ->
    %
    % Allow a little extra time in case the Pool has to kill a bunch of jobs.
    % Longer timeouts give us more wiggle room, but less need for it since
    % most jobs will finish on their own.
    %
    {MonTO, PoolTO} = if
        Timeout > 9999 ->
            {(Timeout + 1000), (Timeout - 1000)};
        Timeout > 4999 ->
            {(Timeout + 677), (Timeout - 677)};
        Timeout > 1999 ->
            {(Timeout + 333), (Timeout - 333)};
        ?else ->
            {(Timeout + 500), Timeout}
    end,
    %
    % Use monitor + cast to avoid a late message arriving from a call with
    % async reply.
    %
    Mon = erlang:monitor(process, Pool),
    gen_server:cast(Pool, {shutdown, PoolTO}),
    receive
        {'DOWN', Mon, _, _, _} ->
            ok
    after
        MonTO ->
            _ = erlang:demonitor(Mon, [flush]),
            {error, timeout}
    end.<|MERGE_RESOLUTION|>--- conflicted
+++ resolved
@@ -1,10 +1,6 @@
 %% -------------------------------------------------------------------
 %%
-<<<<<<< HEAD
-%% Copyright (c) 2007-2016 Basho Technologies, Inc.
-=======
 %% Copyright (c) 2007-2017 Basho Technologies, Inc.
->>>>>>> 5fbc219e
 %%
 %% This file is provided to you under the Apache License,
 %% Version 2.0 (the "License"); you may not use this file
@@ -35,11 +31,7 @@
 
 -behaviour(gen_server).
 
-<<<<<<< HEAD
-% Public API
-=======
 %% Public API
->>>>>>> 5fbc219e
 -export([
     handle_work/3,
     shutdown_pool/2,
@@ -47,16 +39,15 @@
     stats/1,
     stop/2
 ]).
-<<<<<<< HEAD
-
-% Public Types
+
+%% Public Types
 -export_type([
     stat/0,
     stat_key/0,
     stat_val/0
 ]).
 
-% Private API
+%% Private API
 -export([
     job_killed/4,
     work_cleanup/1,
@@ -83,45 +74,7 @@
 -define(StatsDict,  orddict).
 -type stats()   ::  ?orddict_t(stat_key(), stat_val()).
 
-% This is filled in incrementally, so it allows a lot of undefined values.
-=======
-
-%% Public Types
--export_type([
-    stat/0,
-    stat_key/0,
-    stat_val/0
-]).
-
-%% Private API
--export([
-    job_killed/4,
-    work_cleanup/1,
-    work_main/3,
-    work_setup/4
-]).
-
-%% Gen_server API
--export([
-    code_change/3,
-    handle_call/3,
-    handle_cast/2,
-    handle_info/2,
-    init/1,
-    terminate/2
-]).
-
--include("riak_core_job_internal.hrl").
-
-%% ===================================================================
-%% Internal Types
-%% ===================================================================
-
--define(StatsDict,  orddict).
--type stats()   ::  ?orddict_t(stat_key(), stat_val()).
-
 %% This is filled in incrementally, so it allows a lot of undefined values.
->>>>>>> 5fbc219e
 -record(ctx, {
     vnode       ::  partition(),
     pool        ::  facade() | undefined,
@@ -157,11 +110,7 @@
 %% ===================================================================
 
 -type facade() :: pid().
-<<<<<<< HEAD
-% A {@link riak_core_vnode_worker_pool} process.
-=======
 %% A {@link riak_core_vnode_worker_pool} process.
->>>>>>> 5fbc219e
 
 -type stat() :: {stat_key(), stat_val()}.
 %% A single statistic.
@@ -173,17 +122,10 @@
 %% The value of a statistic.
 
 -type wmodule() :: module().
-<<<<<<< HEAD
-% Module implementing {@link riak_core_vnode_worker} behaviour.
-
--type workrec() :: tuple().
-% A unit of work for {@link riak_core_vnode_worker:handle_work/3}.
-=======
 %% Module implementing {@link riak_core_vnode_worker} behaviour.
 
 -type workrec() :: tuple().
 %% A unit of work for {@link riak_core_vnode_worker:handle_work/3}.
->>>>>>> 5fbc219e
 
 %% ===================================================================
 %% Public API
@@ -269,19 +211,11 @@
     Reason :: term(), Context :: ctx(), Origin :: sender(), Work :: tuple())
         -> ok.
 %% @private
-<<<<<<< HEAD
-%
-% riak_core_job:job.killed callback
-% The old worker pool wasn't very informative, so map things to the couple of
-% messages it could send.
-%
-=======
 %%
 %% riak_core_job:job.killed callback
 %% The old worker pool wasn't very informative, so map things to the couple of
 %% messages it could send.
 %%
->>>>>>> 5fbc219e
 job_killed(_, #ctx{pool = Owner, wref = Ref}, ignore, _) ->
     gen_server:cast(Owner, {done, Ref});
 job_killed({?JOB_ERR_CANCELED, ?JOB_ERR_SHUTTING_DOWN} = Reason,
@@ -302,15 +236,9 @@
     WProps  :: term())
         -> ctx().
 %% @private
-<<<<<<< HEAD
-%
-% riak_core_job:job.work.setup callback
-%
-=======
 %%
 %% riak_core_job:job.work.setup callback
 %%
->>>>>>> 5fbc219e
 work_setup(MgrKey, #ctx{vnode = VNode, wmod = WMod} = Ctx, WArgs, WProps) ->
     {ok, WState} = WMod:init_worker(VNode, WArgs, WProps),
     Ctx#ctx{mgr_key = MgrKey, state = WState}.
@@ -318,15 +246,9 @@
 -spec work_main(Context :: ctx(), Work :: tuple(), Origin :: sender())
         -> ctx().
 %% @private
-<<<<<<< HEAD
-%
-% riak_core_job:job.work.main callback
-%
-=======
 %%
 %% riak_core_job:job.work.main callback
 %%
->>>>>>> 5fbc219e
 work_main(#ctx{wmod = WMod, state = WStateIn} = Ctx, Work, Origin) ->
     WState = case WMod:handle_work(Work, Origin, WStateIn) of
         {reply, Reply, NewWState} ->
@@ -339,15 +261,9 @@
 
 -spec work_cleanup(Context :: ctx()) -> term().
 %% @private
-<<<<<<< HEAD
-%
-% riak_core_job:job.work.cleanup callback
-%
-=======
 %%
 %% riak_core_job:job.work.cleanup callback
 %%
->>>>>>> 5fbc219e
 work_cleanup(#ctx{pool = Owner, wref = WRef}) ->
     gen_server:cast(Owner, {done, WRef}).
 
@@ -357,30 +273,18 @@
 
 -spec code_change(term(), state(), term()) -> {ok, state()}.
 %% @private
-<<<<<<< HEAD
-%
-% don't care, carry on
-%
-=======
 %%
 %% don't care, carry on
 %%
->>>>>>> 5fbc219e
 code_change(_, State, _) ->
     {ok, State}.
 
 -spec handle_call(Msg :: term(), From :: {pid(), term()}, State :: state())
         -> {reply, term(), state()}.
 %% @private
-<<<<<<< HEAD
-%
-% handle_work(facade(), workrec(), sender()) -> ok | {error, term()}
-%
-=======
 %%
 %% handle_work(facade(), workrec(), sender()) -> ok | {error, term()}
 %%
->>>>>>> 5fbc219e
 handle_call({work, _Work, Origin}, _, #state{shutdown = true} = State) ->
     riak_core_vnode:reply(Origin, {error, vnode_shutdown}),
     {reply, ok, State};
@@ -422,15 +326,9 @@
         _ ->
             Ret
     end;
-<<<<<<< HEAD
-%
-% stats(Pool :: facade()) -> [stat()] | {error, term()}.
-%
-=======
 %%
 %% stats(Pool :: facade()) -> [stat()] | {error, term()}.
 %%
->>>>>>> 5fbc219e
 handle_call(stats, _, State) ->
     Status = if State#state.shutdown -> stopping; ?else -> active end,
     Result = [
@@ -438,15 +336,9 @@
         {jobs,    erlang:length(State#state.jobs)}
         | ?StatsDict:to_list(State#state.stats) ],
     {reply, Result, State};
-<<<<<<< HEAD
-%
-% unrecognized message
-%
-=======
 %%
 %% unrecognized message
 %%
->>>>>>> 5fbc219e
 handle_call(Msg, {Who, _}, State) ->
     _ = lager:error(
         "~s received unhandled call from ~p: ~p", [?MODULE, Who, Msg]),
@@ -455,20 +347,19 @@
 -spec handle_cast(Msg :: term(), State :: state())
         -> {noreply, state()} | {stop, term(), state()}.
 %% @private
-<<<<<<< HEAD
-%
-% no matter what arrives, if we've been asked to shut down and don't have any
-% jobs running, just leave
-%
+%%
+%% no matter what arrives, if we've been asked to shut down and don't have any
+%% jobs running, just leave
+%%
 handle_cast(_, #state{shutdown = true, jobs = []} = State) ->
     {stop, shutdown, State};
-%
-% job_killed/4
-% work_cleanup/1
-%
-% This is how our Job's worker wrapper tells us it's done.
-% Special case when shutting down and the last Job exits.
-%
+%%
+%% job_killed/4
+%% work_cleanup/1
+%%
+%% This is how our Job's worker wrapper tells us it's done.
+%% Special case when shutting down and the last Job exits.
+%%
 handle_cast({done, Ref}, #state{
         shutdown = true, jobs = [#jobrec{key = Ref}]} = State) ->
     {stop, shutdown, State#state{jobs = []}};
@@ -476,16 +367,16 @@
 handle_cast({done, Ref}, State) ->
     {noreply, State#state{
         jobs = lists:keydelete(Ref, #jobrec.key, State#state.jobs)}};
-%
-% There are multiple ways to receive this, but they all have the same result
-% - it's time to go.
-%
+%%
+%% There are multiple ways to receive this, but they all have the same result
+%% - it's time to go.
+%%
 handle_cast({shutdown = Why, 0}, State) ->
     {stop, Why, State};
-%
-% shutdown_pool(Pool :: facade(), Timeout:: non_neg_integer() | infinity)
-% This is the initial shutdown message, so try to shut down asynchronously.
-%
+%%
+%% shutdown_pool(Pool :: facade(), Timeout:: non_neg_integer() | infinity)
+%% This is the initial shutdown message, so try to shut down asynchronously.
+%%
 handle_cast({shutdown = Why, _}, #state{jobs = []} = State) ->
     {stop, Why, State};
 
@@ -505,80 +396,18 @@
         end, State#state.jobs),
     {noreply, State#state{shutdown = true, jobs = Jobs}};
 
-=======
-%%
-%% no matter what arrives, if we've been asked to shut down and don't have any
-%% jobs running, just leave
-%%
-handle_cast(_, #state{shutdown = true, jobs = []} = State) ->
-    {stop, shutdown, State};
-%%
-%% job_killed/4
-%% work_cleanup/1
-%%
-%% This is how our Job's worker wrapper tells us it's done.
-%% Special case when shutting down and the last Job exits.
-%%
-handle_cast({done, Ref}, #state{
-        shutdown = true, jobs = [#jobrec{key = Ref}]} = State) ->
-    {stop, shutdown, State#state{jobs = []}};
-
-handle_cast({done, Ref}, State) ->
-    {noreply, State#state{
-        jobs = lists:keydelete(Ref, #jobrec.key, State#state.jobs)}};
-%%
-%% There are multiple ways to receive this, but they all have the same result
-%% - it's time to go.
-%%
-handle_cast({shutdown = Why, 0}, State) ->
-    {stop, Why, State};
-%%
-%% shutdown_pool(Pool :: facade(), Timeout:: non_neg_integer() | infinity)
-%% This is the initial shutdown message, so try to shut down asynchronously.
-%%
-handle_cast({shutdown = Why, _}, #state{jobs = []} = State) ->
-    {stop, Why, State};
-
-handle_cast({shutdown, infinity}, #state{shutdown = false} = State) ->
-    % Only do this once to clear out queued jobs. With the shutdown flag set,
-    % we won't be sending any more.
-    Jobs = lists:filter(
-        fun(#jobrec{id = Id}) ->
-            case riak_core_job_manager:cancel(Id, false) of
-                {error, running, _} ->
-                    true;
-                {error, _} ->
-                    true;
-                _ ->
-                    false
-            end
-        end, State#state.jobs),
-    {noreply, State#state{shutdown = true, jobs = Jobs}};
-
->>>>>>> 5fbc219e
 handle_cast({shutdown, Timeout}, #state{shutdown = false} = State) ->
     {ok, _} = timer:apply_after(Timeout,
         gen_server, cast, [erlang:self(), {shutdown, 0}]),
     handle_cast({shutdown, infinity}, State);
-<<<<<<< HEAD
-%
-% stop/2
-%
+%%
+%% stop/2
+%%
 handle_cast({stop, Why}, State) ->
     {stop, Why, State};
-%
-% unrecognized message
-%
-=======
-%%
-%% stop/2
-%%
-handle_cast({stop, Why}, State) ->
-    {stop, Why, State};
 %%
 %% unrecognized message
 %%
->>>>>>> 5fbc219e
 handle_cast(Msg, State) ->
     _ = lager:error("~s received unhandled cast: ~p", [?MODULE, Msg]),
     {noreply, inc_stat(unhandled, State)}.
@@ -586,57 +415,33 @@
 -spec handle_info(term(), state())
         -> {noreply, state()} | {stop, term(), state()}.
 %% @private
-<<<<<<< HEAD
-%
-% no matter what arrives, if we've been asked to shut down and don't have any
-% jobs running, let handle_cast clean up and leave
-%
+%%
+%% no matter what arrives, if we've been asked to shut down and don't have any
+%% jobs running, let handle_cast clean up and leave
+%%
 handle_info(Msg, #state{shutdown = true, jobs = []} = State) ->
     handle_cast(Msg, State);
-%
-% unrecognized message
-%
-=======
-%%
-%% no matter what arrives, if we've been asked to shut down and don't have any
-%% jobs running, let handle_cast clean up and leave
-%%
-handle_info(Msg, #state{shutdown = true, jobs = []} = State) ->
-    handle_cast(Msg, State);
 %%
 %% unrecognized message
 %%
->>>>>>> 5fbc219e
 handle_info(Msg, State) ->
     _ = lager:error("~s received unhandled info: ~p", [?MODULE, Msg]),
     {noreply, inc_stat(unhandled, State)}.
 
 -spec init(State :: state()) -> {ok, state()} | {stop, term()}.
 %% @private
-<<<<<<< HEAD
-%
-% The incoming State is almost complete, just needs our Pid.
-%
-=======
 %%
 %% The incoming State is almost complete, just needs our Pid.
 %%
->>>>>>> 5fbc219e
 init(#state{ctx = Context} = State) ->
     {ok, State#state{ctx = Context#ctx{pool = erlang:self()}}}.
 
 -spec terminate(normal | shutdown | {shutdown, term()} | term(), state())
         -> ok.
 %% @private
-<<<<<<< HEAD
-%
-% hopefully we got here via a controlled shutdown, just do the best we can ...
-%
-=======
 %%
 %% hopefully we got here via a controlled shutdown, just do the best we can ...
 %%
->>>>>>> 5fbc219e
 terminate(_Why, #state{jobs = []}) ->
     ok;
 terminate(_Why, State) ->
@@ -651,15 +456,9 @@
 
 -spec inc_stat(stat_key() | [stat_key()], state()) -> state()
         ;     (stat_key() | [stat_key()], stats()) -> stats().
-<<<<<<< HEAD
-%
-% Increment one or more statistics counters.
-%
-=======
 %%
 %% Increment one or more statistics counters.
 %%
->>>>>>> 5fbc219e
 inc_stat(Stat, #state{stats = Stats} = State) ->
     State#state{stats = inc_stat(Stat, Stats)};
 inc_stat(Stat, Stats) ->
@@ -675,15 +474,9 @@
 
 -spec sync_shutdown(Pool :: facade(), Timeout :: non_neg_integer())
         -> ok | {error, term()}.
-<<<<<<< HEAD
-%
-% Makes an async shutdown look synchronous.
-%
-=======
 %%
 %% Makes an async shutdown look synchronous.
 %%
->>>>>>> 5fbc219e
 sync_shutdown(Pool, Timeout) ->
     %
     % Allow a little extra time in case the Pool has to kill a bunch of jobs.
