--- conflicted
+++ resolved
@@ -1077,12 +1077,9 @@
     gen_fsm:sync_send_all_state_event(Pid, current_state).
 
 pool_death_test() ->
-<<<<<<< HEAD
     % app-level supervisor must be present for job management
     {ok, Sup} = riak_core_job_sup:start_link(),
-=======
     meck:unload(),
->>>>>>> 60c47c59
     meck:new(test_vnode, [non_strict, no_link]),
     meck:expect(test_vnode, init, fun(_) -> {ok, [], [{pool, test_pool_mod, 1, []}]} end),
     meck:expect(test_vnode, terminate, fun(_, _) -> normal end),
@@ -1104,15 +1101,10 @@
     wait_for_process_death(Pid),
 
     meck:validate(test_pool_mod),
-<<<<<<< HEAD
     meck:validate(test_vnode),
-    meck:unload(test_pool_mod),
-    meck:unload(test_vnode),
+    meck:unload(),
     erlang:unlink(Sup),
     erlang:exit(Sup, shutdown).
-=======
-    meck:validate(test_vnode).
->>>>>>> 60c47c59
 
 wait_for_process_death(Pid) ->
     wait_for_process_death(Pid, is_process_alive(Pid)).
