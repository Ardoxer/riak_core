%%
%% Copyright (c) 2007-2010 Basho Technologies, Inc.  All Rights Reserved.
%%
%% This file is provided to you under the Apache License,
%% Version 2.0 (the "License"); you may not use this file
%% except in compliance with the License.  You may obtain
%% a copy of the License at
%%
%%   http://www.apache.org/licenses/LICENSE-2.0
%%
%% Unless required by applicable law or agreed to in writing,
%% software distributed under the License is distributed on an
%% "AS IS" BASIS, WITHOUT WARRANTIES OR CONDITIONS OF ANY
%% KIND, either express or implied.  See the License for the
%% specific language governing permissions and limitations
%% under the License.
%%
%% -------------------------------------------------------------------
-module('riak_core_vnode').
-behaviour(gen_fsm).
-include("riak_core_vnode.hrl").
-export([behaviour_info/1]).
-export([start_link/3,
         start_link/4,
         wait_for_init/1,
         send_command/2,
         send_command_after/2]).
-export([init/1,
         started/2,
         started/3,
         active/2,
         active/3,
         handle_event/3,
         handle_sync_event/4,
         handle_info/3,
         terminate/3,
         code_change/4]).
-export([reply/2,
         monitor/1]).
-export([get_mod_index/1,
         set_forwarding/2,
         trigger_handoff/2,
         core_status/1,
         handoff_error/3]).

-ifdef(TEST).

-include_lib("eunit/include/eunit.hrl").

-export([test_link/2,
         current_state/1]).
-endif.

-define(normal_reason(R),
        (R == normal orelse R == shutdown orelse
                                            (is_tuple(R) andalso element(1,R) == shutdown))).

-spec behaviour_info(atom()) -> 'undefined' | [{atom(), arity()}].
behaviour_info(callbacks) ->
    [{init,1},
     {handle_command,3},
     {handle_coverage,4},
     {handle_exit,3},
     {handoff_starting,2},
     {handoff_cancelled,1},
     {handoff_finished,2},
     {handle_handoff_command,3},
     {handle_handoff_data,2},
     {encode_handoff_item,2},
     {is_empty,1},
     {terminate,2},
     {delete,1}];
behaviour_info(_Other) ->
    undefined.

%% handle_exit/3 is an optional behaviour callback that can be implemented.
%% It will be called in the case that a process that is linked to the vnode
%% process dies and allows the module using the behaviour to take appropriate
%% action. It is called by handle_info when it receives an {'EXIT', Pid, Reason}
%% message and the function signature is: handle_exit(Pid, Reason, State).
%%
%% It should return a tuple indicating the next state for the fsm. For a list of
%% valid return types see the documentation for the gen_fsm handle_info callback.
%%
%% Here is what the spec for handle_exit/3 would look like:
%% -spec handle_exit(pid(), atom(), term()) ->
%%                          {noreply, term()} |
%%                          {stop, term(), term()}

%% handle_info/2 is an optional behaviour callback too.
%% It will be called in the case when a vnode receives any other message
%% than an EXIT message.
%% The function signature is: handle_info(Info, State).
%% It should return a tuple of the form {ok, NextState}
%%
%% Here is what the spec for handle_info/2 would look like:
%% -spec handle_info(term(), term()) -> {ok, term()}

-define(DEFAULT_TIMEOUT, 60000).
-define(LOCK_RETRY_TIMEOUT, 10000).
-record(state, {
          index :: partition(),
          mod :: module(),
          modstate :: term(),
          forward :: node(),
          handoff_node=none :: none | node(),
          handoff_pid :: pid(),
          pool_pid :: pid() | undefined,
          pool_config :: tuple() | undefined,
          manager_event_timer :: reference(),
          inactivity_timeout :: non_neg_integer() 
               }).

start_link(Mod, Index, Forward) ->
    start_link(Mod, Index, 0, Forward).

start_link(Mod, Index, InitialInactivityTimeout, Forward) ->
    gen_fsm:start_link(?MODULE,
                       [Mod, Index, InitialInactivityTimeout, Forward], []).

%% Send a command message for the vnode module by Pid -
%% typically to do some deferred processing after returning yourself
send_command(Pid, Request) ->
    gen_fsm:send_event(Pid, ?VNODE_REQ{request=Request}).


%% Sends a command to the FSM that called it after Time
%% has passed.
-spec send_command_after(integer(), term()) -> reference().
send_command_after(Time, Request) ->
    gen_fsm:send_event_after(Time, ?VNODE_REQ{request=Request}).


init([Mod, Index, InitialInactivityTimeout, Forward]) ->
    process_flag(trap_exit, true),
    State = #state{index=Index, mod=Mod, forward=Forward,
                   inactivity_timeout=InitialInactivityTimeout},
<<<<<<< HEAD
    {ok, started, State, 0}.
=======
    %% Check if parallel disabled, if enabled (default)
    %% we don't care about the actual number, so using magic 2.
    case app_helper:get_env(riak_core, vnode_parallel_start, 2) =< 1 of
        true ->
            case do_init(State) of
                {ok, State2} ->
                    {ok, active, State2, InitialInactivityTimeout};
                {error, Reason} ->
                    {stop, Reason}
            end;
        _ ->
            {ok, started, State, 0}
    end.
>>>>>>> 96d5dc34

started(timeout, State =
            #state{inactivity_timeout=InitialInactivityTimeout}) ->
    case do_init(State) of
        {ok, State2} ->
            {next_state, active, State2, InitialInactivityTimeout};
        {error, Reason} ->
            {stop, Reason}
    end.

started(wait_for_init, _From, State =
            #state{inactivity_timeout=InitialInactivityTimeout}) ->
    case do_init(State) of
        {ok, State2} ->
            {reply, ok, active, State2, InitialInactivityTimeout};
        {error, Reason} ->
            {stop, Reason}
    end.

do_init(State = #state{index=Index, mod=Mod, forward=Forward}) ->
    {ModState, Props} = case Mod:init([Index]) of
        {ok, MS} -> {MS, []};
        {ok, MS, P} -> {MS, P};
        {error, R} -> {error, R}
    end,
    case {ModState, Props} of
        {error, Reason} ->
            {error, Reason};
        _ ->
            case lists:keyfind(pool, 1, Props) of
                {pool, WorkerModule, PoolSize, WorkerArgs}=PoolConfig ->
                    lager:debug("starting worker pool ~p with size of ~p~n",
                                [WorkerModule, PoolSize]),
                    {ok, PoolPid} = riak_core_vnode_worker_pool:start_link(WorkerModule,
                                                                       PoolSize,
                                                                       Index,
                                                                       WorkerArgs,
                                                                       worker_props);
                _ ->
                    PoolPid = PoolConfig = undefined
            end,
            riak_core_handoff_manager:remove_exclusion(Mod, Index),
            Timeout = app_helper:get_env(riak_core, vnode_inactivity_timeout, ?DEFAULT_TIMEOUT),
            State2 = State#state{modstate=ModState, inactivity_timeout=Timeout,
                                 pool_pid=PoolPid, pool_config=PoolConfig},
            lager:debug("vnode :: ~p/~p :: ~p~n", [Mod, Index, Forward]),
            {ok, State2}
    end.

wait_for_init(Vnode) ->
    gen_fsm:sync_send_event(Vnode, wait_for_init, infinity).

handoff_error(Vnode, Err, Reason) ->
    gen_fsm:send_event(Vnode, {handoff_error, Err, Reason}).

get_mod_index(VNode) ->
    gen_fsm:sync_send_all_state_event(VNode, get_mod_index).

set_forwarding(VNode, ForwardTo) ->
    gen_fsm:send_all_state_event(VNode, {set_forwarding, ForwardTo}).

trigger_handoff(VNode, TargetNode) ->
    gen_fsm:send_all_state_event(VNode, {trigger_handoff, TargetNode}).

core_status(VNode) ->
    gen_fsm:sync_send_all_state_event(VNode, core_status).

continue(State) ->
    {next_state, active, State, State#state.inactivity_timeout}.

continue(State, NewModState) ->
    continue(State#state{modstate=NewModState}).

%% Active vnodes operate in three states: normal, handoff, and forwarding.
%%
%% In the normal state, vnode commands are passed to handle_command. When
%% a handoff is triggered, handoff_node is set to the target node and the vnode
%% is said to be in the handoff state.
%%
%% In the handoff state, vnode commands are passed to handle_handoff_command.
%% However, a vnode may be blocked during handoff (and therefore not servicing
%% commands) if the handoff procedure is blocking (eg. in riak_kv when not
%% using async fold).
%%
%% After handoff, a vnode may move into forwarding state. The forwarding state
%% is a product of the new gossip/membership code and will not occur if the
%% node is running in legacy mode. The forwarding state represents the case
%% where the vnode has already handed its data off to the new owner, but the
%% new owner is not yet listed as the current owner in the ring. This may occur
%% because additional vnodes are still waiting to handoff their data to the
%% new owner, or simply because the ring has yet to converge on the new owner.
%% In the forwarding state, all vnode commands and coverage commands are
%% forwarded to the new owner for processing.

vnode_command(Sender, Request, State=#state{index=Index,
                                            mod=Mod,
                                            modstate=ModState,
                                            forward=Forward,
                                            pool_pid=Pool}) ->
    %% Check if we should forward
    case Forward of
        undefined ->
            Action = Mod:handle_command(Request, Sender, ModState);
        NextOwner ->
            lager:debug("Forwarding ~p -> ~p: ~p~n", [node(), NextOwner, Index]),
            riak_core_vnode_master:command({Index, NextOwner}, Request, Sender,
                                           riak_core_vnode_master:reg_name(Mod)),
            Action = continue
    end,
    case Action of
        continue ->
            continue(State, ModState);
        {reply, Reply, NewModState} ->
            reply(Sender, Reply),
            continue(State, NewModState);
        {noreply, NewModState} ->
            continue(State, NewModState);
        {async, Work, From, NewModState} ->
            %% dispatch some work to the vnode worker pool
            %% the result is sent back to 'From'
            riak_core_vnode_worker_pool:handle_work(Pool, Work, From),
            continue(State, NewModState);
        {stop, Reason, NewModState} ->
            {stop, Reason, State#state{modstate=NewModState}}
    end.

vnode_coverage(Sender, Request, KeySpaces, State=#state{index=Index,
                                                        mod=Mod,
                                                        modstate=ModState,
                                                        pool_pid=Pool,
                                                        forward=Forward}) ->
    %% Check if we should forward
    case Forward of
        undefined ->
            Action = Mod:handle_coverage(Request, KeySpaces, Sender, ModState);
        NextOwner ->
            lager:debug("Forwarding coverage ~p -> ~p: ~p~n", [node(), NextOwner, Index]),
            riak_core_vnode_master:coverage(Request, {Index, NextOwner},
                                            KeySpaces, Sender,
                                            riak_core_vnode_master:reg_name(Mod)),
            Action = continue
    end,
    case Action of
        continue ->
            continue(State, ModState);
        {reply, Reply, NewModState} ->
            reply(Sender, Reply),
            continue(State, NewModState);
        {noreply, NewModState} ->
            continue(State, NewModState);
        {async, Work, From, NewModState} ->
            %% dispatch some work to the vnode worker pool
            %% the result is sent back to 'From'
            riak_core_vnode_worker_pool:handle_work(Pool, Work, From),
            continue(State, NewModState);
        {stop, Reason, NewModState} ->
            {stop, Reason, State#state{modstate=NewModState}}
    end.

vnode_handoff_command(Sender, Request, State=#state{index=Index,
                                                    mod=Mod,
                                                    modstate=ModState,
                                                    handoff_node=HN,
                                                    pool_pid=Pool}) ->
    case Mod:handle_handoff_command(Request, Sender, ModState) of
        {reply, Reply, NewModState} ->
            reply(Sender, Reply),
            continue(State, NewModState);
        {noreply, NewModState} ->
            continue(State, NewModState);
        {async, Work, From, NewModState} ->
            %% dispatch some work to the vnode worker pool
            %% the result is sent back to 'From'
            riak_core_vnode_worker_pool:handle_work(Pool, Work, From),
            continue(State, NewModState);
        {forward, NewModState} ->
            riak_core_vnode_master:command({Index, HN}, Request, Sender,
                                           riak_core_vnode_master:reg_name(Mod)),
            continue(State, NewModState);
        {drop, NewModState} ->
            continue(State, NewModState);
        {stop, Reason, NewModState} ->
            {stop, Reason, State#state{modstate=NewModState}}
    end.

active(timeout, State=#state{mod=Mod, index=Idx}) ->
    riak_core_vnode_manager:vnode_event(Mod, Idx, self(), inactive),
    continue(State);
active(?COVERAGE_REQ{keyspaces=KeySpaces,
                     request=Request,
                     sender=Sender}, State) ->
    %% Coverage request handled in handoff and non-handoff.  Will be forwarded if set.
    vnode_coverage(Sender, Request, KeySpaces, State);
active(?VNODE_REQ{sender=Sender, request=Request},
       State=#state{handoff_node=HN}) when HN =:= none ->
    vnode_command(Sender, Request, State);
active(?VNODE_REQ{sender=Sender, request=Request},State) ->
    vnode_handoff_command(Sender, Request, State);
active(handoff_complete, State) ->
    State2 = start_manager_event_timer(handoff_complete, State),
    continue(State2);
active({handoff_error, _Err, _Reason}, State) ->
    State2 = start_manager_event_timer(handoff_error, State),
    continue(State2);
active({send_manager_event, Event}, State) ->
    State2 = start_manager_event_timer(Event, State),
    continue(State2);
active({trigger_handoff, TargetNode}, State) ->
     maybe_handoff(State, TargetNode);
active(unregistered, State=#state{mod=Mod, index=Index}) ->
    %% Add exclusion so the ring handler will not try to spin this vnode
    %% up until it receives traffic.
    riak_core_handoff_manager:add_exclusion(Mod, Index),
    lager:debug("~p ~p vnode excluded and unregistered.",
                [Index, Mod]),
    {stop, normal, State#state{handoff_node=none,
                               pool_pid=undefined}}.

active(_Event, _From, State) ->
    Reply = ok,
    {reply, Reply, active, State, State#state.inactivity_timeout}.

%% This code lives in riak_core_vnode rather than riak_core_vnode_manager
%% because the ring_trans call is a synchronous call to the ring manager,
%% and it is better to block an individual vnode rather than the vnode
%% manager. Blocking the manager can impact all vnodes. This code is safe
%% to execute on multiple parallel vnodes because of the synchronization
%% afforded by having all ring changes go through the single ring manager.
mark_handoff_complete(Idx, Prev, New, Mod) ->
    Result = riak_core_ring_manager:ring_trans(
      fun(Ring, _) ->
              Owner = riak_core_ring:index_owner(Ring, Idx),
              {_, NextOwner, Status} = riak_core_ring:next_owner(Ring, Idx, Mod),
              NewStatus = riak_core_ring:member_status(Ring, New),

              case {Owner, NextOwner, NewStatus, Status} of
                  {Prev, New, _, awaiting} ->
                      Ring2 = riak_core_ring:handoff_complete(Ring, Idx, Mod),
                      %% Optimization. Only alter the local ring without
                      %% triggering a gossip, thus implicitly coalescing
                      %% multiple vnode handoff completion events. In the
                      %% future we should decouple vnode handoff state from
                      %% the ring structure in order to make gossip independent
                      %% of ring size.
                      {set_only, Ring2};
                  _ ->
                      ignore
              end
      end, []),

    case Result of
        {ok, NewRing} ->
            NewRing = NewRing;
        _ ->
            {ok, NewRing} = riak_core_ring_manager:get_my_ring()
    end,

    Owner = riak_core_ring:index_owner(NewRing, Idx),
    {_, NextOwner, Status} = riak_core_ring:next_owner(NewRing, Idx, Mod),
    NewStatus = riak_core_ring:member_status(NewRing, New),

    case {Owner, NextOwner, NewStatus, Status} of
        {_, _, invalid, _} ->
            %% Handing off to invalid node, don't give-up data.
            continue;
        {Prev, New, _, _} ->
            forward;
        {Prev, _, _, _} ->
            %% Handoff wasn't to node that is scheduled in next, so no change.
            continue;
        {_, _, _, _} ->
            shutdown
    end.

finish_handoff(State=#state{mod=Mod,
                            modstate=ModState,
                            index=Idx,
                            handoff_node=HN,
                            pool_pid=Pool}) ->
    case mark_handoff_complete(Idx, node(), HN, Mod) of
        continue ->
            continue(State#state{handoff_node=none});
        Res when Res == forward; Res == shutdown ->
            %% Have to issue the delete now.  Once unregistered the
            %% vnode master will spin up a new vnode on demand.
            %% Shutdown the async pool beforehand, don't want callbacks
            %% running on non-existant data.
            case is_pid(Pool) of
                true ->
                    %% state.pool_pid will be cleaned up by handle_info message.
                    riak_core_vnode_worker_pool:shutdown_pool(Pool, 60000);
                _ ->
                    ok
            end,
            {ok, NewModState} = Mod:delete(ModState),
            lager:debug("~p ~p vnode finished handoff and deleted.",
                        [Idx, Mod]),
            riak_core_vnode_manager:unregister_vnode(Idx, Mod),
            lager:debug("vnode hn/fwd :: ~p/~p :: ~p -> ~p~n",
                        [State#state.mod, State#state.index, State#state.forward, HN]),
            continue(State#state{modstate={deleted,NewModState}, % like to fail if used
                                 handoff_node=none,
                                 forward=HN})
    end.

handle_event({set_forwarding, undefined}, _StateName,
             State=#state{modstate={deleted, _ModState}}) ->
    %% The vnode must forward requests when in the deleted state, therefore
    %% ignore requests to stop forwarding.
    continue(State);
handle_event({set_forwarding, ForwardTo}, _StateName, State) ->
    lager:debug("vnode fwd :: ~p/~p :: ~p -> ~p~n",
                [State#state.mod, State#state.index, State#state.forward, ForwardTo]),
    continue(State#state{forward=ForwardTo});
handle_event(finish_handoff, _StateName,
             State=#state{modstate={deleted, _ModState}}) ->
    stop_manager_event_timer(State),
    continue(State#state{handoff_node=none});
handle_event(finish_handoff, _StateName, State=#state{mod=Mod,
                                                      modstate=ModState,
                                                      handoff_node=HN}) ->
    stop_manager_event_timer(State),
    case HN of
        none ->
            continue(State);
        _ ->
            {ok, NewModState} = Mod:handoff_finished(HN, ModState),
            finish_handoff(State#state{modstate=NewModState})
    end;
handle_event(cancel_handoff, _StateName, State=#state{mod=Mod,
                                                      modstate=ModState}) ->
    %% it would be nice to pass {Err, Reason} to the vnode but the
    %% API doesn't currently allow for that.
    stop_manager_event_timer(State),
    case State#state.handoff_node of
        none ->
            continue(State);
        _ ->
            {ok, NewModState} = Mod:handoff_cancelled(ModState),
            continue(State#state{handoff_node=none, modstate=NewModState})
    end;
handle_event({trigger_handoff, _TargetNode}, _StateName,
             State=#state{modstate={deleted, _ModState}}) ->
    continue(State);
handle_event(R={trigger_handoff, _TargetNode}, _StateName, State) ->
    active(R, State);
handle_event(R=?VNODE_REQ{}, _StateName, State) ->
    active(R, State);
handle_event(R=?COVERAGE_REQ{}, _StateName, State) ->
    active(R, State).


handle_sync_event(current_state, _From, StateName, State) ->
    {reply, {StateName, State}, StateName, State};
handle_sync_event(get_mod_index, _From, StateName,
                  State=#state{index=Idx,mod=Mod}) ->
    {reply, {Mod, Idx}, StateName, State, State#state.inactivity_timeout};
handle_sync_event({handoff_data,_BinObj}, _From, StateName,
                  State=#state{modstate={deleted, _ModState}}) ->
    {reply, {error, vnode_exiting}, StateName, State,
     State#state.inactivity_timeout};
handle_sync_event({handoff_data,BinObj}, _From, StateName,
                  State=#state{mod=Mod, modstate=ModState}) ->
    case Mod:handle_handoff_data(BinObj, ModState) of
        {reply, ok, NewModState} ->
            {reply, ok, StateName, State#state{modstate=NewModState},
             State#state.inactivity_timeout};
        {reply, {error, Err}, NewModState} ->
            lager:error("~p failed to store handoff obj: ~p", [Mod, Err]),
            {reply, {error, Err}, StateName, State#state{modstate=NewModState},
             State#state.inactivity_timeout}
    end;
handle_sync_event(core_status, _From, StateName, State=#state{index=Index,
                                                              mod=Mod,
                                                              modstate=ModState,
                                                              handoff_node=HN,
                                                              forward=FN}) ->
    Mode = case {FN, HN} of
               {undefined, none} ->
                   active;
               {undefined, HN} ->
                   handoff;
               {FN, none} ->
                   forward;
               _ ->
                   undefined
           end,
    Status = [{index, Index}, {mod, Mod}] ++
        case FN of
            undefined ->
                [];
            _ ->
                [{forward, FN}]
        end++
        case HN of
            none ->
                [];
            _ ->
                [{handoff_node, HN}]
        end ++
        case ModState of
            {deleted, _} ->
                [deleted];
            _ ->
                []
        end,
    {reply, {Mode, Status}, StateName, State, State#state.inactivity_timeout}.


handle_info({'EXIT', Pid, Reason},
            _StateName,
            State=#state{mod=Mod,
                         index=Index,
                         pool_pid=Pid,
                         pool_config=PoolConfig}) ->
    case Reason of
        Reason when Reason == normal; Reason == shutdown ->
            continue(State#state{pool_pid=undefined});
        _ ->
            lager:error("~p ~p worker pool crashed ~p\n", [Index, Mod, Reason]),
            {pool, WorkerModule, PoolSize, WorkerArgs}=PoolConfig,
            lager:debug("starting worker pool ~p with size "
                        "of ~p for vnode ~p.",
                        [WorkerModule, PoolSize, Index]),
            {ok, NewPoolPid} =
                riak_core_vnode_worker_pool:start_link(WorkerModule,
                                                       PoolSize,
                                                       Index,
                                                       WorkerArgs,
                                                       worker_props),
            continue(State#state{pool_pid=NewPoolPid})
        end;

handle_info(Info, _StateName,
            State=#state{mod=Mod,modstate={deleted, _},index=Index}) ->
    lager:info("~p ~p ignored handle_info ~p - vnode unregistering\n",
               [Index, Mod, Info]),
    continue(State);
handle_info({'EXIT', Pid, Reason}, StateName, State=#state{mod=Mod,modstate=ModState}) ->
    %% A linked processes has died so use the
    %% handle_exit callback to allow the vnode
    %% process to take appropriate action.
    %% If the function is not implemented default
    %% to crashing the process.
    try
        case Mod:handle_exit(Pid, Reason, ModState) of
            {noreply,NewModState} ->
                {next_state, StateName, State#state{modstate=NewModState},
                    State#state.inactivity_timeout};
            {stop, Reason1, NewModState} ->
                 {stop, Reason1, State#state{modstate=NewModState}}
        end
    catch
        _ErrorType:undef ->
            {stop, linked_process_crash, State}
    end;

handle_info(Info, StateName, State=#state{mod=Mod,modstate=ModState}) ->
    case erlang:function_exported(Mod, handle_info, 2) of
        true ->
            {ok, NewModState} = Mod:handle_info(Info, ModState),
            {next_state, StateName, State#state{modstate=NewModState},
             State#state.inactivity_timeout};
        false ->
            {next_state, StateName, State, State#state.inactivity_timeout}
    end.

terminate(Reason, _StateName, #state{mod=Mod, modstate=ModState,
        pool_pid=Pool}) ->
    %% Shutdown if the pool is still alive and a normal `Reason' is
    %% given - there could be a race on delivery of the unregistered
    %% event and successfully shutting down the pool.
    try
        case is_pid(Pool) andalso is_process_alive(Pool) andalso ?normal_reason(Reason) of
            true ->
                riak_core_vnode_worker_pool:shutdown_pool(Pool, 60000);
            _ ->
                ok
        end
    catch C:T ->
        lager:error("Error while shutting down vnode worker pool ~p:~p trace : ~p", 
                    [C, T, erlang:get_stacktrace()])
    after
        case ModState of
            %% Handoff completed, Mod:delete has been called, now terminate.
            {deleted, ModState1} ->
                Mod:terminate(Reason, ModState1);
            _ ->
                Mod:terminate(Reason, ModState)
        end
    end.

code_change(_OldVsn, StateName, State, _Extra) ->
    {ok, StateName, State}.

maybe_handoff(State=#state{modstate={deleted, _}}, _TargetNode) ->
    %% Modstate has been deleted, waiting for unregistered.  No handoff.
    continue(State);
maybe_handoff(State=#state{index=Idx, mod=Mod, modstate=ModState,
                           handoff_node=HN, handoff_pid=HPid}, TargetNode) ->
    ExistingHO = is_pid(HPid) andalso is_process_alive(HPid),
    ValidHN = case HN of
                  none ->
                      true;
                  TargetNode ->
                      not ExistingHO;
                  _ ->
                      lager:info("~s/~b: handoff request to ~p before "
                                 "finishing handoff to ~p",
                                 [Mod, Idx, TargetNode, HN]),
                      not ExistingHO
              end,
    case ValidHN of
        true ->
            case Mod:handoff_starting(TargetNode, ModState) of
                {true, NewModState} ->
                    start_handoff(State#state{modstate=NewModState}, TargetNode);
                {false, NewModState} ->
                    continue(State, NewModState)
            end;
        false ->
            continue(State)
    end.

start_handoff(State=#state{index=Idx, mod=Mod, modstate=ModState}, TargetNode) ->
    case Mod:is_empty(ModState) of
        {true, NewModState} ->
            finish_handoff(State#state{modstate=NewModState,
                                       handoff_node=TargetNode});
        {false, NewModState} ->
            case riak_core_handoff_manager:add_outbound(Mod,Idx,TargetNode,self()) of
                {ok, Pid} ->
                    NewState = State#state{modstate=NewModState,
                                           handoff_pid=Pid,
                                           handoff_node=TargetNode},
                    continue(NewState);
                {error,_Reason} ->
                    continue(State#state{modstate=NewModState})
            end
    end.


%% @doc Send a reply to a vnode request.  If
%%      the Ref is undefined just send the reply
%%      for compatibility with pre-0.12 requestors.
%%      If Ref is defined, send it along with the
%%      reply.
%%
-spec reply(sender(), term()) -> any().
reply({fsm, undefined, From}, Reply) ->
    gen_fsm:send_event(From, Reply);
reply({fsm, Ref, From}, Reply) ->
    gen_fsm:send_event(From, {Ref, Reply});
reply({server, undefined, From}, Reply) ->
    gen_server:reply(From, Reply);
reply({server, Ref, From}, Reply) ->
    gen_server:reply(From, {Ref, Reply});
reply({raw, Ref, From}, Reply) ->
    From ! {Ref, Reply};
reply(ignore, _Reply) ->
    ok.

%% @doc Set up a monitor for the pid named by a {@type sender()} vnode
%% argument.  If `Sender' was the atom `ignore', this function sets up
%% a monitor on `self()' in order to return a valid (if useless)
%% monitor reference.
-spec monitor(Sender::sender()) -> Monitor::reference().
monitor({fsm, _, From}) ->
    erlang:monitor(process, From);
monitor({server, _, {Pid, _Ref}}) ->
    erlang:monitor(process, Pid);
monitor({raw, _, From}) ->
    erlang:monitor(process, From);
monitor(ignore) ->
    erlang:monitor(process, self()).

%% Individual vnode processes and the vnode manager are tightly coupled. When
%% vnode events occur, the vnode must ensure that the events are forwarded to
%% the vnode manager, which will make a state change decision and send an
%% appropriate message back to the vnode. To minimize blocking, asynchronous
%% messaging is used. It is possible for the vnode manager to crash and miss
%% messages sent by the vnode. Therefore, the vnode periodically resends event
%% messages until an appropriate message is received back from the vnode
%% manager. The event timer functions below implement this logic.
start_manager_event_timer(Event, State=#state{mod=Mod, index=Idx}) ->
    riak_core_vnode_manager:vnode_event(Mod, Idx, self(), Event),
    stop_manager_event_timer(State),
    T2 = gen_fsm:send_event_after(30000, {send_manager_event, Event}),
    State#state{manager_event_timer=T2}.

stop_manager_event_timer(#state{manager_event_timer=undefined}) ->
    ok;
stop_manager_event_timer(#state{manager_event_timer=T}) ->
    gen_fsm:cancel_timer(T).

%% ===================================================================
%% Test API
%% ===================================================================

-ifdef(TEST).

%% @doc Start the garbage collection server
test_link(Mod, Index) ->
    gen_fsm:start_link(?MODULE, [Mod, Index, 0, node()], []).

%% @doc Get the current state of the fsm for testing inspection
-spec current_state(pid()) -> {atom(), #state{}} | {error, term()}.
current_state(Pid) ->
    gen_fsm:sync_send_all_state_event(Pid, current_state).

pool_death_test() ->
    meck:new(test_vnode),
    meck:expect(test_vnode, init, fun(_) -> {ok, [], [{pool, test_pool_mod, 1, []}]} end),
    meck:expect(test_vnode, terminate, fun(_, _) -> normal end),
    meck:new(test_pool_mod),
    meck:expect(test_pool_mod, init_worker, fun(_, _, _) -> {ok, []} end),

    {ok, Pid} = ?MODULE:test_link(test_vnode, 0),
    {_, StateData1} = ?MODULE:current_state(Pid),
    PoolPid1 = StateData1#state.pool_pid,
    exit(PoolPid1, kill),
    wait_for_process_death(PoolPid1),
    ?assertNot(is_process_alive(PoolPid1)),
    wait_for_state_update(StateData1, Pid),
    {_, StateData2} = ?MODULE:current_state(Pid),
    PoolPid2 = StateData2#state.pool_pid,
    ?assertNot(PoolPid2 =:= undefined),
    exit(Pid, normal),
    wait_for_process_death(Pid),
    meck:validate(test_pool_mod),
    meck:validate(test_vnode),
    meck:unload(test_pool_mod),
    meck:unload(test_vnode).

wait_for_process_death(Pid) ->
    wait_for_process_death(Pid, is_process_alive(Pid)).

wait_for_process_death(Pid, true) ->
    wait_for_process_death(Pid, is_process_alive(Pid));
wait_for_process_death(_Pid, false) ->
    ok.

wait_for_state_update(OriginalStateData, Pid) ->
    {_, CurrentStateData} = ?MODULE:current_state(Pid),
    wait_for_state_update(OriginalStateData, CurrentStateData, Pid).

wait_for_state_update(OriginalStateData, OriginalStateData, Pid) ->
    {_, CurrentStateData} = ?MODULE:current_state(Pid),
    wait_for_state_update(OriginalStateData, CurrentStateData, Pid);
wait_for_state_update(_OriginalState, _StateData, _Pid) ->
    ok.

-endif.<|MERGE_RESOLUTION|>--- conflicted
+++ resolved
@@ -135,9 +135,6 @@
     process_flag(trap_exit, true),
     State = #state{index=Index, mod=Mod, forward=Forward,
                    inactivity_timeout=InitialInactivityTimeout},
-<<<<<<< HEAD
-    {ok, started, State, 0}.
-=======
     %% Check if parallel disabled, if enabled (default)
     %% we don't care about the actual number, so using magic 2.
     case app_helper:get_env(riak_core, vnode_parallel_start, 2) =< 1 of
@@ -151,7 +148,6 @@
         _ ->
             {ok, started, State, 0}
     end.
->>>>>>> 96d5dc34
 
 started(timeout, State =
             #state{inactivity_timeout=InitialInactivityTimeout}) ->
