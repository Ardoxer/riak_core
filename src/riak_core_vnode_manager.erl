--- conflicted
+++ resolved
@@ -610,8 +610,13 @@
             {{Mod, Index}, undefined}
     end.
 
-check_forward_precomputed(Completed, Mod, Index) ->
+check_forward_precomputed(Completed, Mod, Index, Node, Ring) ->
     case dict:find({Mod, Index}, Completed) of
+        {ok, '$resize'} ->
+            Complete = riak_core_ring:complete_resize_transfers(Ring, {Index, Node}, Mod),
+            {{Mod, Index}, Complete};
+        {ok, '$delete'} ->
+            {{Mod, Index}, undefined};
         {ok, NextOwner} ->
             {{Mod, Index}, NextOwner};
         _ ->
@@ -619,16 +624,15 @@
     end.
 
 compute_forwarding(Mods, Ring) ->
-    AllIndices = [Index || {Index, _} <- riak_core_ring:all_owners(Ring)],
     Node = node(),
     CL = [{{Mod, Idx}, NextOwner}
           || Mod <- Mods,
              {Idx, Owner, NextOwner} <- riak_core_ring:completed_next_owners(Mod, Ring),
              Owner =:= Node],
     Completed = dict:from_list(CL),
-    Forwarding =
-        [check_forward_precomputed(Completed, Mod, Index) || Index <- AllIndices,
-                                                             Mod <- Mods],
+    Forwarding = [check_forward_precomputed(Completed, Mod, I, N, Ring)
+                  || {I, N} <- riak_core_ring:all_owners(Ring),
+                     Mod <- Mods],
     dict:from_list(Forwarding).
 
 update_forwarding(AllVNodes, Mods, Ring,
@@ -675,13 +679,9 @@
             State#state{handoff=dict:from_list(NewHO)}
     end.
 
-should_handoff(Ring, CHBin, Mod, Idx) ->
+should_handoff(Ring, _CHBin, Mod, Idx) ->
     {_, NextOwner, _} = riak_core_ring:next_owner(Ring, Idx),
-<<<<<<< HEAD
-    Owner = chashbin:index_owner(Idx, CHBin),
-=======
     Type = riak_core_ring:vnode_type(Ring, Idx),
->>>>>>> 5e299204
     Ready = riak_core_ring:ring_ready(Ring),
     IsResizing = riak_core_ring:is_resizing(Ring),
     case determine_handoff_target(Type, NextOwner, Ready, IsResizing) of
@@ -747,10 +747,7 @@
     maybe_trigger_handoff(Mod, Idx, Pid, State).
 
 maybe_trigger_handoff(Mod, Idx, Pid, _State=#state{handoff=HO}) ->
-<<<<<<< HEAD
     case dict:find({Mod, Idx}, HO) of
-=======
-    case orddict:find({Mod, Idx}, HO) of
         {ok, '$resize'} ->
             {ok, Ring} = riak_core_ring_manager:get_my_ring(),
             case riak_core_ring:awaiting_resize_transfer(Ring, {Idx, node()}, Mod) of
@@ -760,7 +757,6 @@
             end;
         {ok, '$delete'} ->
             riak_core_vnode:trigger_delete(Pid);
->>>>>>> 5e299204
         {ok, TargetNode} ->
             riak_core_vnode:trigger_handoff(Pid, TargetNode),
             ok;
