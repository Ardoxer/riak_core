--- conflicted
+++ resolved
@@ -47,6 +47,8 @@
 -export([init/1, handle_call/3, handle_cast/2, handle_info/2,
          terminate/2, code_change/3]).
 
+% TODO temporarily silence warnings
+-export([get_put_monitor_stats/0]).
 -define(SERVER, ?MODULE).
 -define(APP, riak_kv).
 
@@ -102,7 +104,6 @@
     {ok, State}.
 
 %% @doc Update the given stat
-<<<<<<< HEAD
 do_update({vnode_get, Idx, USecs}) ->
     folsom_metrics:notify_existing_metric({?APP, vnode, gets}, 1, spiral),
     create_or_update({?APP, vnode, gets, time}, USecs, histogram),
@@ -143,42 +144,6 @@
 do_update(coord_redir) ->
     folsom_metrics:notify_existing_metric({?APP, node, puts, coord_redirs}, {inc, 1}, counter);
 do_update(mapper_start) ->
-=======
-update1(vnode_get) ->
-    folsom_metrics:notify_existing_metric({?APP, vnode_gets}, 1, spiral);
-update1(vnode_put) ->
-    folsom_metrics:notify_existing_metric({?APP, vnode_puts}, 1, spiral);
-update1(vnode_index_read) ->
-    folsom_metrics:notify_existing_metric({?APP, vnode_index_reads}, 1, spiral);
-update1({vnode_index_write, PostingsAdded, PostingsRemoved}) ->
-    folsom_metrics:notify_existing_metric({?APP, vnode_index_writes}, 1, spiral),
-    folsom_metrics:notify_existing_metric({?APP, vnode_index_writes_postings}, PostingsAdded, spiral),
-    folsom_metrics:notify_existing_metric({?APP, vnode_index_deletes_postings}, PostingsRemoved, spiral);
-update1({vnode_index_delete, Postings}) ->
-    folsom_metrics:notify_existing_metric({?APP, vnode_index_deletes}, Postings, spiral),
-    folsom_metrics:notify_existing_metric({?APP, vnode_index_deletes_postings}, Postings, spiral);
-update1({get_fsm, Bucket, Microsecs, undefined, undefined, PerBucket}) ->
-    folsom_metrics:notify_existing_metric({?APP, node_gets}, 1, spiral),
-    folsom_metrics:notify_existing_metric({?APP, node_get_fsm_time}, Microsecs, histogram),
-    do_get_bucket(PerBucket, {Bucket, Microsecs, undefined, undefined});
-update1({get_fsm, Bucket, Microsecs, NumSiblings, ObjSize, PerBucket}) ->
-    folsom_metrics:notify_existing_metric({?APP, node_gets}, 1, spiral),
-    folsom_metrics:notify_existing_metric({?APP, node_get_fsm_time}, Microsecs, histogram),
-    folsom_metrics:notify_existing_metric({?APP, node_get_fsm_siblings}, NumSiblings, histogram),
-    folsom_metrics:notify_existing_metric({?APP, node_get_fsm_objsize}, ObjSize, histogram),
-    do_get_bucket(PerBucket, {Bucket, Microsecs, NumSiblings, ObjSize});
-update1({put_fsm_time, Bucket,  Microsecs, PerBucket}) ->
-    folsom_metrics:notify_existing_metric({?APP, node_puts}, 1, spiral),
-    folsom_metrics:notify_existing_metric({?APP, node_put_fsm_time}, Microsecs, histogram),
-    do_put_bucket(PerBucket, {Bucket, Microsecs});
-update1(read_repairs) ->
-    folsom_metrics:notify_existing_metric({?APP, read_repairs}, 1, spiral);
-update1(skipped_read_repairs) ->
-    folsom_metrics:notify_existing_metric({?APP, skipped_read_repairs}, 1, spiral);
-update1(coord_redir) ->
-    folsom_metrics:notify_existing_metric({?APP, coord_redirs_total}, {inc, 1}, counter);
-update1(mapper_start) ->
->>>>>>> b960b4ac
     folsom_metrics:notify_existing_metric({?APP, mapper_count}, {inc, 1}, counter);
 do_update(mapper_end) ->
     folsom_metrics:notify_existing_metric({?APP, mapper_count}, {dec, 1}, counter);
@@ -227,7 +192,6 @@
             do_put_bucket(true, Args)
     end.
 
-<<<<<<< HEAD
 %% Path is list that provides a conceptual path to a stat
 %% folsom uses the tuple as flat name
 %% but some ets query magic means we can get stats by APP, Stat, DimensionX
@@ -273,64 +237,10 @@
     list_to_tuple([?APP] ++ Name);
 stat_name(Name) when is_atom(Name) ->
     {?APP, Name}.
-=======
-%% @spec produce_stats(state(), integer()) -> proplist()
-%% @doc Produce a proplist-formatted view of the current aggregation
-%%      of stats.
-produce_stats() ->
-    lists:append(
-      [lists:flatten([backwards_compat(Name, Type, get_stat({?APP, Name}, Type)) || {Name, Type} <- stats()]),
-       backwards_compat_pb(riak_api_stat:produce_stats()),
-       get_put_monitor_stats(),
-       cpu_stats(),
-       mem_stats(),
-       disk_stats(),
-       system_stats(),
-       ring_stats(),
-       config_stats(),
-       app_stats(),
-       memory_stats()
-      ]).
-
-get_stat(Name, histogram) ->
-    folsom_metrics:get_histogram_statistics(Name);
-get_stat(Name, _Type) ->
-    folsom_metrics:get_metric_value(Name).
-
-backwards_compat_pb({riak_api, Stats}) ->
-    [{pbc_active, proplists:get_value(pbc_connects_active, Stats)} |
-     backwards_compat(pbc_connects, spiral, proplists:get_value(pbc_connects, Stats))].
-
-backwards_compat(Name, spiral, Stats) ->
-    [{Name, trunc(proplists:get_value(one, Stats))},
-     {join(Name, total), proplists:get_value(count, Stats)}];
-backwards_compat(mapper_count, counter, Stats) ->
-    {executing_mappers, Stats};
-backwards_compat(pbc_connects_active, counter, Stats) ->
-    {pbc_active, Stats};
-backwards_compat(Name, counter, Stats) ->
-    {Name, Stats};
-backwards_compat(Name, histogram, Stats) ->
-    backwards_compat_histo(Name, Stats).
-
-backwards_compat_histo(Name, Stats) ->
-    Percentiles = proplists:get_value(percentile, Stats),
-    [{join(Name, mean), trunc(proplists:get_value(arithmetic_mean, Stats))},
-     {join(Name, median), trunc(proplists:get_value(median, Stats))},
-     {join(Name, '95'), trunc(proplists:get_value(95, Percentiles))},
-     {join(Name, '99'), trunc(proplists:get_value(99, Percentiles))},
-     {join(Name, '100'), trunc(proplists:get_value(max, Stats))}].
-
-join(Atom1, Atom2) ->
-    Bin1 = atom_to_binary(Atom1, latin1),
-    Bin2 = atom_to_binary(Atom2, latin1),
-    binary_to_atom(<<Bin1/binary, $_, Bin2/binary>>, latin1).
->>>>>>> b960b4ac
 
 %% @doc list of {Name, Type} for static
 %% stats that we can register at start up
 stats() ->
-<<<<<<< HEAD
     [{[vnode, gets], spiral},
      {[vnode, gets, time], histogram},
      {[vnode, puts], spiral},
@@ -348,24 +258,10 @@
      {[node, puts, time], histogram},
      {[node, gets, read_repairs], spiral},
      {[node, puts, coord_redirs], counter},
-=======
-    [{vnode_gets, spiral},
-     {vnode_puts, spiral},
-     {vnode_index_reads, spiral},
-     {vnode_index_writes, spiral},
-     {vnode_index_writes_postings, spiral},
-     {vnode_index_deletes, spiral},
-     {vnode_index_deletes_postings, spiral},
-     {node_gets, spiral},
-     {node_get_fsm_siblings, histogram},
-     {node_get_fsm_objsize, histogram},
-     {node_get_fsm_time, histogram},
-     {node_puts, spiral},
-     {node_put_fsm_time, histogram},
-     {read_repairs, spiral},
-     {skipped_read_repairs, spiral},
-     {coord_redirs_total, counter},
->>>>>>> b960b4ac
+     {[node, puts, active], counter},
+     {[node, gets, active], counter},
+     {[node, puts, errors], spiral},
+     {[node, gets, errors], spiral},
      {mapper_count, counter},
      {precommit_fail, counter},
      {postcommit_fail, counter},
@@ -396,7 +292,6 @@
     SampleType0 = app_helper:get_env(riak_kv, stat_sample_type, {slide_uniform, {60, 1028}}),
     app_helper:get_env(riak_kv, Name, SampleType0).
 
-<<<<<<< HEAD
 %% @doc produce the legacy blob of stats for display.
 produce_stats() ->
     riak_kv_stat_bc:produce_stats().
@@ -411,90 +306,6 @@
     %% for that reason just chose a partition
     %% on this node at random
     %% and ask for it's stats
-=======
-get_put_monitor_stats() ->
-    GPStats = riak_kv_get_put_monitor:all_stats(),
-    get_put_monitor_stats(GPStats).
-
-get_put_monitor_stats(Stats) ->
-    get_put_monitor_stats(Stats, []).
-
-get_put_monitor_stats([], Acc) ->
-    lists:reverse(Acc);
-
-get_put_monitor_stats([{Key, Val} | Tail], Acc) when is_list(Val) ->
-    BaseKey = lists:nthtail(1, tuple_to_list(Key)),
-    Stats = [{get_put_monitor_stats_join(BaseKey ++ [SubKey]), SubVal}
-        || {SubKey, SubVal} <- Val],
-    get_put_monitor_stats(Tail, Stats ++ Acc);
-
-get_put_monitor_stats([{Key, Val} | Tail], Acc) ->
-    BaseKey = lists:nthtail(1, tuple_to_list(Key)),
-    Stat = {get_put_monitor_stats_join(BaseKey), Val},
-    get_put_monitor_stats(Tail, [Stat | Acc]).
-
-get_put_monitor_stats_join(Parts) ->
-    get_put_monitor_stats_join(Parts, []).
-
-get_put_monitor_stats_join([Part | Tail], []) ->
-    get_put_monitor_stats_join(Tail, [Part]);
-
-get_put_monitor_stats_join([], Acc) ->
-    Joined = lists:reverse(Acc),
-    Stringy = [atom_to_list(X) || X <- Joined],
-    list_to_atom(lists:flatten(Stringy));
-
-get_put_monitor_stats_join([Part | Tail], Acc) ->
-    get_put_monitor_stats_join(Tail, [Part, '_' | Acc]).
-
-%% @spec cpu_stats() -> proplist()
-%% @doc Get stats on the cpu, as given by the cpu_sup module
-%%      of the os_mon application.
-cpu_stats() ->
-    [{cpu_nprocs, cpu_sup:nprocs()},
-     {cpu_avg1, cpu_sup:avg1()},
-     {cpu_avg5, cpu_sup:avg5()},
-     {cpu_avg15, cpu_sup:avg15()}].
-
-%% @spec mem_stats() -> proplist()
-%% @doc Get stats on the memory, as given by the memsup module
-%%      of the os_mon application.
-mem_stats() ->
-    {Total, Alloc, _} = memsup:get_memory_data(),
-    [{mem_total, Total},
-     {mem_allocated, Alloc}].
-
-%% @spec disk_stats() -> proplist()
-%% @doc Get stats on the disk, as given by the disksup module
-%%      of the os_mon application.
-disk_stats() ->
-    [{disk, disksup:get_disk_data()}].
-
-system_stats() ->
-    [{nodename, node()},
-     {connected_nodes, nodes()},
-     {sys_driver_version, list_to_binary(erlang:system_info(driver_version))},
-     {sys_global_heaps_size, erlang:system_info(global_heaps_size)},
-     {sys_heap_type, erlang:system_info(heap_type)},
-     {sys_logical_processors, erlang:system_info(logical_processors)},
-     {sys_otp_release, list_to_binary(erlang:system_info(otp_release))},
-     {sys_process_count, erlang:system_info(process_count)},
-     {sys_smp_support, erlang:system_info(smp_support)},
-     {sys_system_version, list_to_binary(string:strip(erlang:system_info(system_version), right, $\n))},
-     {sys_system_architecture, list_to_binary(erlang:system_info(system_architecture))},
-     {sys_threads_enabled, erlang:system_info(threads)},
-     {sys_thread_pool_size, erlang:system_info(thread_pool_size)},
-     {sys_wordsize, erlang:system_info(wordsize)}].
-
-app_stats() ->
-    [{list_to_atom(atom_to_list(A) ++ "_version"), list_to_binary(V)}
-     || {A,_,V} <- application:which_applications()].
-
-memory_stats() ->
-    [{list_to_atom("memory_" ++ atom_to_list(K)), V} || {K,V} <- erlang:memory()].
-
-ring_stats() ->
->>>>>>> b960b4ac
     {ok, R} = riak_core_ring_manager:get_my_ring(),
     Indices = riak_core_ring:my_indices(R),
     Nth = crypto:rand_uniform(1, length(Indices)),
@@ -509,6 +320,41 @@
     multibackend_read_block_errors(Statuses, undefined);
 leveldb_read_block_errors(_) ->
     undefined.
+
+get_put_monitor_stats() ->
+    GPStats = riak_kv_get_put_monitor:all_stats(),
+    get_put_monitor_stats(GPStats).
+
+get_put_monitor_stats(Stats) ->
+    get_put_monitor_stats(Stats, []).
+
+get_put_monitor_stats([], Acc) ->
+    lists:reverse(Acc);
+
+get_put_monitor_stats([{Key, Val} | Tail], Acc) when is_list(Val) ->
+    BaseKey = lists:nthtail(1, tuple_to_list(Key)),
+    Stats = [{get_put_monitor_stats_join(BaseKey ++ [SubKey]), SubVal}
+        || {SubKey, SubVal} <- Val],
+    get_put_monitor_stats(Tail, Stats ++ Acc);
+
+get_put_monitor_stats([{Key, Val} | Tail], Acc) ->
+    BaseKey = lists:nthtail(1, tuple_to_list(Key)),
+    Stat = {get_put_monitor_stats_join(BaseKey), Val},
+    get_put_monitor_stats(Tail, [Stat | Acc]).
+
+get_put_monitor_stats_join(Parts) ->
+    get_put_monitor_stats_join(Parts, []).
+
+get_put_monitor_stats_join([Part | Tail], []) ->
+    get_put_monitor_stats_join(Tail, [Part]);
+
+get_put_monitor_stats_join([], Acc) ->
+    Joined = lists:reverse(Acc),
+    Stringy = [atom_to_list(X) || X <- Joined],
+    list_to_atom(lists:flatten(Stringy));
+
+get_put_monitor_stats_join([Part | Tail], Acc) ->
+    get_put_monitor_stats_join(Tail, [Part, '_' | Acc]).
 
 multibackend_read_block_errors([], Val) ->
     rbe_val(Val);
