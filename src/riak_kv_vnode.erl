--- conflicted
+++ resolved
@@ -524,11 +524,9 @@
     BackendStatus = {backend_status, Mod, Mod:status(ModState)},
     VNodeStatus = [BackendStatus],
     {reply, {vnode_status, Index, VNodeStatus}, State};
-<<<<<<< HEAD
 handle_command({reformat_object, BKey}, _Sender, State) ->
     {Reply, UpdState} = do_reformat(BKey, State),
-    {reply, Reply, UpdState}.
-=======
+    {reply, Reply, UpdState};
 handle_command({fix_incorrect_index_entry, {done, ForUpgrade}}, _Sender,
                State=#state{mod=Mod, modstate=ModState}) ->
     case Mod:mark_indexes_fixed(ModState, ForUpgrade) of %% only defined for eleveldb backend
@@ -579,7 +577,6 @@
             lager:error("Backend ~p does not support incorrect index query", [Mod]),
             {reply, ignore, State}
     end.
->>>>>>> eb24ff97
 
 %% @doc Handle a coverage request.
 %% More information about the specification for the ItemFilter
