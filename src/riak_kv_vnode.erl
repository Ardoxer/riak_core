%% -------------------------------------------------------------------
%%
%% riak_kv_vnode: VNode Implementation
%%
%% Copyright (c) 2007-2010 Basho Technologies, Inc.  All Rights Reserved.
%%
%% This file is provided to you under the Apache License,
%% Version 2.0 (the "License"); you may not use this file
%% except in compliance with the License.  You may obtain
%% a copy of the License at
%%
%%   http://www.apache.org/licenses/LICENSE-2.0
%%
%% Unless required by applicable law or agreed to in writing,
%% software distributed under the License is distributed on an
%% "AS IS" BASIS, WITHOUT WARRANTIES OR CONDITIONS OF ANY
%% KIND, either express or implied.  See the License for the
%% specific language governing permissions and limitations
%% under the License.
%%
%% -------------------------------------------------------------------
-module(riak_kv_vnode).
-author('Kevin Smith <kevin@basho.com>').
-author('John Muellerleile <johnm@basho.com>').

-behaviour(riak_core_vnode).

%% API
-export([test_vnode/1, put/7]).
-export([start_vnode/1,
         get/3,
         del/3,
         put/6,
         coord_put/6,
         readrepair/6,
         list_keys/4,
         fold/3,
         get_vclocks/2,
         vnode_status/1,
         ack_keys/1,
         repair/1,
         repair_status/1,
         repair_filter/1]).

%% riak_core_vnode API
-export([init/1,
         terminate/2,
         handle_command/3,
         handle_coverage/4,
         is_empty/1,
         delete/1,
         handle_handoff_command/3,
         handoff_starting/2,
         handoff_cancelled/1,
         handoff_finished/2,
         handle_handoff_data/2,
         encode_handoff_item/2,
         handle_exit/3,
         handle_info/2]).

-include_lib("riak_kv_vnode.hrl").
-include_lib("riak_kv_map_phase.hrl").
-include_lib("riak_core/include/riak_core_pb.hrl").

-ifdef(TEST).
-include_lib("eunit/include/eunit.hrl").
-export([put_merge/6]). %% For fsm_eqc_vnode
-endif.

-record(mrjob, {cachekey :: term(),
                bkey :: term(),
                reqid :: term(),
                target :: pid()}).

-record(state, {idx :: partition(),
                mod :: module(),
                modstate :: term(),
                mrjobs :: term(),
                vnodeid :: undefined | binary(),
                delete_mode :: keep | immediate | pos_integer(),
                bucket_buf_size :: pos_integer(),
                index_buf_size :: pos_integer(),
                key_buf_size :: pos_integer(),
                async_folding :: boolean(),
                in_handoff = false :: boolean() }).

-type index_op() :: add | remove.
-type index_value() :: integer() | binary().

-record(putargs, {returnbody :: boolean(),
                  coord:: boolean(),
                  lww :: boolean(),
                  bkey :: {binary(), binary()},
                  robj :: term(),
                  index_specs=[] :: [{index_op(), binary(), index_value()}],
                  reqid :: non_neg_integer(),
                  bprops :: maybe_improper_list(),
                  starttime :: non_neg_integer(),
                  prunetime :: undefined| non_neg_integer(),
                  is_index=false :: boolean() %% set if the b/end supports indexes
                 }).

%% API
start_vnode(I) ->
    riak_core_vnode_master:get_vnode_pid(I, riak_kv_vnode).

test_vnode(I) ->
    riak_core_vnode:start_link(riak_kv_vnode, I, infinity).

get(Preflist, BKey, ReqId) ->
    Req = ?KV_GET_REQ{bkey=BKey,
                      req_id=ReqId},
    %% Assuming this function is called from a FSM process
    %% so self() == FSM pid
    riak_core_vnode_master:command(Preflist,
                                   Req,
                                   {fsm, undefined, self()},
                                   riak_kv_vnode_master).

del(Preflist, BKey, ReqId) ->
    riak_core_vnode_master:command(Preflist,
                                   ?KV_DELETE_REQ{bkey=BKey,
                                                  req_id=ReqId},
                                   riak_kv_vnode_master).

%% Issue a put for the object to the preflist, expecting a reply
%% to an FSM.
put(Preflist, BKey, Obj, ReqId, StartTime, Options) when is_integer(StartTime) ->
    put(Preflist, BKey, Obj, ReqId, StartTime, Options, {fsm, undefined, self()}).

put(Preflist, BKey, Obj, ReqId, StartTime, Options, Sender)
  when is_integer(StartTime) ->
    riak_core_vnode_master:command(Preflist,
                                   ?KV_PUT_REQ{
                                      bkey = BKey,
                                      object = Obj,
                                      req_id = ReqId,
                                      start_time = StartTime,
                                      options = Options},
                                   Sender,
                                   riak_kv_vnode_master).

%% Issue a put for the object to the preflist, expecting a reply
%% to an FSM.
coord_put(IndexNode, BKey, Obj, ReqId, StartTime, Options) when is_integer(StartTime) ->
    coord_put(IndexNode, BKey, Obj, ReqId, StartTime, Options, {fsm, undefined, self()}).

coord_put(IndexNode, BKey, Obj, ReqId, StartTime, Options, Sender)
  when is_integer(StartTime) ->
    riak_core_vnode_master:command(IndexNode,
                                   ?KV_PUT_REQ{
                                      bkey = BKey,
                                      object = Obj,
                                      req_id = ReqId,
                                      start_time = StartTime,
                                      options = [coord | Options]},
                                   Sender,
                                   riak_kv_vnode_master).

%% Do a put without sending any replies
readrepair(Preflist, BKey, Obj, ReqId, StartTime, Options) ->
    put(Preflist, BKey, Obj, ReqId, StartTime, [rr | Options], ignore).

list_keys(Preflist, ReqId, Caller, Bucket) ->
    riak_core_vnode_master:command(Preflist,
                                   #riak_kv_listkeys_req_v2{
                                     bucket=Bucket,
                                     req_id=ReqId,
                                     caller=Caller},
                                   ignore,
                                   riak_kv_vnode_master).

fold(Preflist, Fun, Acc0) ->
    riak_core_vnode_master:sync_spawn_command(Preflist,
                                              ?FOLD_REQ{
                                                 foldfun=Fun,
                                                 acc0=Acc0},
                                              riak_kv_vnode_master).

get_vclocks(Preflist, BKeyList) ->
    riak_core_vnode_master:sync_spawn_command(Preflist,
                                              ?KV_VCLOCK_REQ{bkeys=BKeyList},
                                              riak_kv_vnode_master).

%% @doc Get status information about the node local vnodes.
-spec vnode_status([{partition(), pid()}]) -> [{atom(), term()}].
vnode_status(PrefLists) ->
    ReqId = erlang:phash2({self(), os:timestamp()}),
    %% Get the status of each vnode
    riak_core_vnode_master:command(PrefLists,
                                   ?KV_VNODE_STATUS_REQ{},
                                   {raw, ReqId, self()},
                                   riak_kv_vnode_master),
    wait_for_vnode_status_results(PrefLists, ReqId, []).

%% @doc Repair the given `Partition'.
-spec repair(partition()) ->
                    {ok, Pairs::[{partition(), node()}]} |
                    {down, Down::[{partition(), node()}]}.
repair(Partition) ->
    Service = riak_kv,
    MP = {riak_kv_vnode, Partition},
    FilterModFun = {?MODULE, repair_filter},
    riak_core_vnode_manager:repair(Service, MP, FilterModFun).

%% @doc Get the status of the repair process for the given `Partition'.
-spec repair_status(partition()) -> no_repair | repair_in_progress.
repair_status(Partition) ->
    riak_core_vnode_manager:repair_status({riak_kv_vnode, Partition}).

%% @doc Given a `Target' partition generate a `Filter' fun to use
%%      during partition repair.
-spec repair_filter(partition()) -> Filter::function().
repair_filter(Target) ->
    {ok, Ring} = riak_core_ring_manager:get_my_ring(),
    riak_core_repair:gen_filter(Target,
                                Ring,
                                bucket_nval_map(Ring),
                                default_object_nval(),
                                fun object_info/1).


%% VNode callbacks

init([Index]) ->
    Mod = app_helper:get_env(riak_kv, storage_backend),
    Configuration = app_helper:get_env(riak_kv),
    BucketBufSize = app_helper:get_env(riak_kv, bucket_buffer_size, 1000),
    IndexBufSize = app_helper:get_env(riak_kv, index_buffer_size, 100),
    KeyBufSize = app_helper:get_env(riak_kv, key_buffer_size, 100),
    WorkerPoolSize = app_helper:get_env(riak_kv, worker_pool_size, 10),
    {ok, VId} = get_vnodeid(Index),
    DeleteMode = app_helper:get_env(riak_kv, delete_mode, 3000),
    AsyncFolding = app_helper:get_env(riak_kv, async_folds, true) == true,
    case catch Mod:start(Index, Configuration) of
        {ok, ModState} ->
            %% Get the backend capabilities
            State = #state{idx=Index,
                           async_folding=AsyncFolding,
                           mod=Mod,
                           modstate=ModState,
                           vnodeid=VId,
                           delete_mode=DeleteMode,
                           bucket_buf_size=BucketBufSize,
                           index_buf_size=IndexBufSize,
                           key_buf_size=KeyBufSize,
                           mrjobs=dict:new()},
            case AsyncFolding of
                true ->
                    %% Create worker pool initialization tuple
                    FoldWorkerPool = {pool, riak_kv_worker, WorkerPoolSize, []},
                    {ok, State, [FoldWorkerPool]};
                false ->
                    {ok, State}
            end;
        {error, Reason} ->
            lager:error("Failed to start ~p Reason: ~p",
                        [Mod, Reason]),
            riak:stop("backend module failed to start."),
            {error, Reason};
        {'EXIT', Reason1} ->
            lager:error("Failed to start ~p Reason: ~p",
                        [Mod, Reason1]),
            riak:stop("backend module failed to start."),
            {error, Reason1}
    end.


handle_command(?KV_PUT_REQ{bkey=BKey,
                           object=Object,
                           req_id=ReqId,
                           start_time=StartTime,
                           options=Options},
               Sender, State=#state{idx=Idx}) ->
<<<<<<< HEAD
    StartTS = os:timestamp(),
=======
    %riak_kv_mapred_cache:eject(BKey),
>>>>>>> b960b4ac
    riak_core_vnode:reply(Sender, {w, Idx, ReqId}),
    UpdState = do_put(Sender, BKey,  Object, ReqId, StartTime, Options, State),
    update_vnode_stats(vnode_put, Idx, StartTS),
    {noreply, UpdState};

handle_command(?KV_GET_REQ{bkey=BKey,req_id=ReqId},Sender,State) ->
    do_get(Sender, BKey, ReqId, State);
handle_command(#riak_kv_listkeys_req_v2{bucket=Input, req_id=ReqId, caller=Caller}, _Sender,
               State=#state{async_folding=AsyncFolding,
                            key_buf_size=BufferSize,
                            mod=Mod,
                            modstate=ModState,
                            idx=Idx}) ->
    case Input of
        {filter, Bucket, Filter} ->
            ok;
        Bucket ->
            Filter = none
    end,
    BufferMod = riak_kv_fold_buffer,
    case Bucket of
        '_' ->
            {ok, Capabilities} = Mod:capabilities(ModState),
            AsyncBackend = lists:member(async_fold, Capabilities),
            case AsyncFolding andalso AsyncBackend of
                true ->
                    Opts = [async_fold];
                false ->
                    Opts = []
            end,
            BufferFun =
                fun(Results) ->
                        UniqueResults = lists:usort(Results),
                        Caller ! {ReqId, {kl, Idx, UniqueResults}}
                end,
            FoldFun = fold_fun(buckets, BufferMod, Filter),
            ModFun = fold_buckets;
        _ ->
            {ok, Capabilities} = Mod:capabilities(Bucket, ModState),
            AsyncBackend = lists:member(async_fold, Capabilities),
            case AsyncFolding andalso AsyncBackend of
                true ->
                    Opts = [async_fold, {bucket, Bucket}];
                false ->
                    Opts = [{bucket, Bucket}]
            end,
            BufferFun =
                fun(Results) ->
                        Caller ! {ReqId, {kl, Idx, Results}}
                end,
            FoldFun = fold_fun(keys, BufferMod, Filter),
            ModFun = fold_keys
    end,
    Buffer = BufferMod:new(BufferSize, BufferFun),
    FinishFun =
        fun(Buffer1) ->
                riak_kv_fold_buffer:flush(Buffer1),
                Caller ! {ReqId, Idx, done}
        end,
    case list(FoldFun, FinishFun, Mod, ModFun, ModState, Opts, Buffer) of
        {async, AsyncWork} ->
            {async, {fold, AsyncWork, FinishFun}, Caller, State};
        _ ->
            {noreply, State}
    end;
handle_command(?KV_DELETE_REQ{bkey=BKey, req_id=ReqId}, _Sender, State) ->
    do_delete(BKey, ReqId, State);
handle_command(?KV_VCLOCK_REQ{bkeys=BKeys}, _Sender, State) ->
    {reply, do_get_vclocks(BKeys, State), State};
handle_command(?FOLD_REQ{foldfun=FoldFun, acc0=Acc0}, Sender, State) ->
    %% The function in riak_core used for object folding expects the
    %% bucket and key pair to be passed as the first parameter, but in
    %% riak_kv the bucket and key have been separated. This function
    %% wrapper is to address this mismatch.
    FoldWrapper = fun(Bucket, Key, Value, Acc) ->
                          FoldFun({Bucket, Key}, Value, Acc)
                  end,
    do_fold(FoldWrapper, Acc0, Sender, State);

%% Commands originating from inside this vnode
handle_command({backend_callback, Ref, Msg}, _Sender,
               State=#state{mod=Mod, modstate=ModState}) ->
    Mod:callback(Ref, Msg, ModState),
    {noreply, State};
handle_command({mapexec_error_noretry, JobId, Err}, _Sender, #state{mrjobs=Jobs}=State) ->
    NewState = case dict:find(JobId, Jobs) of
                   {ok, Job} ->
                       Jobs1 = dict:erase(JobId, Jobs),
                       #mrjob{target=Target} = Job,
                       gen_fsm:send_event(Target, {mapexec_error_noretry, self(), Err}),
                       State#state{mrjobs=Jobs1};
                   error ->
                       State
               end,
    {noreply, NewState};
handle_command({mapexec_reply, JobId, Result}, _Sender, #state{mrjobs=Jobs}=State) ->
    NewState = case dict:find(JobId, Jobs) of
                   {ok, Job} ->
                       Jobs1 = dict:erase(JobId, Jobs),
                       #mrjob{target=Target} = Job,
                       gen_fsm:send_event(Target, {mapexec_reply, Result, self()}),
                       State#state{mrjobs=Jobs1};
                   error ->
                       State
               end,
    {noreply, NewState};
handle_command(?KV_VNODE_STATUS_REQ{},
               _Sender,
               State=#state{idx=Index,
                            mod=Mod,
                            modstate=ModState}) ->
    BackendStatus = {backend_status, Mod, Mod:status(ModState)},
    VNodeStatus = [BackendStatus],
    {reply, {vnode_status, Index, VNodeStatus}, State}.

%% @doc Handle a coverage request.
%% More information about the specification for the ItemFilter
%% parameter can be found in the documentation for the
%% {@link riak_kv_coverage_filter} module.
handle_coverage(?KV_LISTBUCKETS_REQ{item_filter=ItemFilter},
                _FilterVNodes,
                Sender,
                State=#state{async_folding=AsyncFolding,
                             bucket_buf_size=BufferSize,
                             mod=Mod,
                             modstate=ModState}) ->
    %% Construct the filter function
    Filter = riak_kv_coverage_filter:build_filter(all, ItemFilter, undefined),
    BufferMod = riak_kv_fold_buffer,
    Buffer = BufferMod:new(BufferSize, result_fun(Sender)),
    FoldFun = fold_fun(buckets, BufferMod, Filter),
    FinishFun = finish_fun(BufferMod, Sender),
    {ok, Capabilities} = Mod:capabilities(ModState),
    AsyncBackend = lists:member(async_fold, Capabilities),
    case AsyncFolding andalso AsyncBackend of
        true ->
            Opts = [async_fold];
        false ->
            Opts = []
    end,
    case list(FoldFun, FinishFun, Mod, fold_buckets, ModState, Opts, Buffer) of
        {async, AsyncWork} ->
            {async, {fold, AsyncWork, FinishFun}, Sender, State};
        _ ->
            {noreply, State}
    end;
handle_coverage(#riak_kv_listkeys_req_v3{bucket=Bucket,
                                         item_filter=ItemFilter},
                FilterVNodes, Sender, State) ->
    %% v3 == no backpressure
    ResultFun = result_fun(Bucket, Sender),
    Opts = [{bucket, Bucket}],
    handle_coverage_keyfold(Bucket, ItemFilter, ResultFun,
                            FilterVNodes, Sender, Opts, State);
handle_coverage(?KV_LISTKEYS_REQ{bucket=Bucket,
                                 item_filter=ItemFilter},
                FilterVNodes, Sender, State) ->
    %% v4 == ack-based backpressure
    ResultFun = result_fun_ack(Bucket, Sender),
    Opts = [{bucket, Bucket}],
    handle_coverage_keyfold(Bucket, ItemFilter, ResultFun,
                            FilterVNodes, Sender, Opts, State);
handle_coverage(#riak_kv_index_req_v1{bucket=Bucket,
                              item_filter=ItemFilter,
                              qry=Query},
                FilterVNodes, Sender, State) ->
    %% v1 == no backpressure
    handle_coverage_index(Bucket, ItemFilter, Query,
                          FilterVNodes, Sender, State, fun result_fun/2);
handle_coverage(?KV_INDEX_REQ{bucket=Bucket,
                              item_filter=ItemFilter,
                              qry=Query},
                FilterVNodes, Sender, State) ->
    %% v2 = ack-based backpressure
    handle_coverage_index(Bucket, ItemFilter, Query,
                          FilterVNodes, Sender, State, fun result_fun_ack/2).

handle_coverage_index(Bucket, ItemFilter, Query,
                      FilterVNodes, Sender,
                      State=#state{mod=Mod,
                                   modstate=ModState},
                      ResultFunFun) ->
    {ok, Capabilities} = Mod:capabilities(Bucket, ModState),
    IndexBackend = lists:member(indexes, Capabilities),
    case IndexBackend of
        true ->
            %% Update stats...
            riak_kv_stat:update(vnode_index_read),

            ResultFun = ResultFunFun(Bucket, Sender),
            Opts = [{index, Bucket, Query},
                    {bucket, Bucket}],
            handle_coverage_keyfold(Bucket, ItemFilter, ResultFun,
                                    FilterVNodes, Sender, Opts, State);
        false ->
            {reply, {error, {indexes_not_supported, Mod}}, State}
    end.

%% Convenience for handling both v3 and v4 coverage-based key fold operations
handle_coverage_keyfold(Bucket, ItemFilter, ResultFun,
                        FilterVNodes, Sender, Opts0,
                        State=#state{async_folding=AsyncFolding,
                                     idx=Index,
                                     key_buf_size=BufferSize,
                                     mod=Mod,
                                     modstate=ModState}) ->
    %% Construct the filter function
    FilterVNode = proplists:get_value(Index, FilterVNodes),
    Filter = riak_kv_coverage_filter:build_filter(Bucket, ItemFilter, FilterVNode),
    BufferMod = riak_kv_fold_buffer,
    Buffer = BufferMod:new(BufferSize, ResultFun),
    FoldFun = fold_fun(keys, BufferMod, Filter),
    FinishFun = finish_fun(BufferMod, Sender),
    {ok, Capabilities} = Mod:capabilities(Bucket, ModState),
    AsyncBackend = lists:member(async_fold, Capabilities),
    case AsyncFolding andalso AsyncBackend of
        true ->
            Opts = [async_fold | Opts0];
        false ->
            Opts = Opts0
    end,
    case list(FoldFun, FinishFun, Mod, fold_keys, ModState, Opts, Buffer) of
        {async, AsyncWork} ->
            {async, {fold, AsyncWork, FinishFun}, Sender, State};
        _ ->
            {noreply, State}
    end.

%% While in handoff, vnodes have the option of returning {forward, State}
%% which will cause riak_core to forward the request to the handoff target
%% node. For riak_kv, we issue a put locally as well as forward it in case
%% the vnode has already handed off the previous version. All other requests
%% are handled locally and not forwarded since the relevant data may not have
%% yet been handed off to the target node. Since we do not forward deletes it
%% is possible that we do not clear a tombstone that was already handed off.
%% This is benign as the tombstone will eventually be re-deleted.
handle_handoff_command(Req=?KV_PUT_REQ{}, Sender, State) ->
    {noreply, NewState} = handle_command(Req, Sender, State),
    {forward, NewState};
%% Handle all unspecified cases locally without forwarding
handle_handoff_command(Req, Sender, State) ->
    handle_command(Req, Sender, State).


handoff_starting(_TargetNode, State) ->
    {true, State#state{in_handoff=true}}.

handoff_cancelled(State) ->
    {ok, State#state{in_handoff=false}}.

handoff_finished(_TargetNode, State) ->
    {ok, State}.

handle_handoff_data(BinObj, State) ->
    PBObj = riak_core_pb:decode_riakobject_pb(zlib:unzip(BinObj)),
    BKey = {PBObj#riakobject_pb.bucket,PBObj#riakobject_pb.key},
    case do_diffobj_put(BKey, binary_to_term(PBObj#riakobject_pb.val), State) of
        {ok, UpdModState} ->
            {reply, ok, State#state{modstate=UpdModState}};
        {error, Reason, UpdModState} ->
            {reply, {error, Reason}, State#state{modstate=UpdModState}};
        Err ->
            {reply, {error, Err}, State}
    end.

encode_handoff_item({B, K}, V) ->
    zlib:zip(riak_core_pb:encode_riakobject_pb(
               #riakobject_pb{bucket=B, key=K, val=V})).

is_empty(State=#state{mod=Mod, modstate=ModState}) ->
    {Mod:is_empty(ModState), State}.

delete(State=#state{idx=Index,mod=Mod, modstate=ModState}) ->
    %% clear vnodeid first, if drop removes data but fails
    %% want to err on the side of creating a new vnodeid
    {ok, cleared} = clear_vnodeid(Index),
    case Mod:drop(ModState) of
        {ok, UpdModState} ->
            ok;
        {error, Reason, UpdModState} ->
            lager:error("Failed to drop ~p. Reason: ~p~n", [Mod, Reason]),
            ok
    end,
    {ok, State#state{modstate=UpdModState,vnodeid=undefined}}.

terminate(_Reason, #state{mod=Mod, modstate=ModState}) ->
    Mod:stop(ModState),
    ok.

handle_info({final_delete, BKey, RObjHash}, State = #state{mod=Mod, modstate=ModState}) ->
    UpdState = case do_get_term(BKey, Mod, ModState) of
                   {ok, RObj} ->
                       case delete_hash(RObj) of
                           RObjHash ->
                               do_backend_delete(BKey, RObj, State);
                         _ ->
                               State
                       end;
                   _ ->
                       State
               end,
    {ok, UpdState}.

handle_exit(_Pid, Reason, State) ->
    %% A linked processes has died so the vnode
    %% process should take appropriate action here.
    %% The default behavior is to crash the vnode
    %% process so that it can be respawned
    %% by riak_core_vnode_master to prevent
    %% messages from stacking up on the process message
    %% queue and never being processed.
    lager:error("Linked process exited. Reason: ~p", [Reason]),
    {stop, linked_process_crash, State}.


%% @private
%% upon receipt of a client-initiated put
do_put(Sender, {Bucket,_Key}=BKey, RObj, ReqID, StartTime, Options, State) ->
    case proplists:get_value(bucket_props, Options) of
        undefined ->
            {ok,Ring} = riak_core_ring_manager:get_my_ring(),
            BProps = riak_core_bucket:get_bucket(Bucket, Ring);
        BProps ->
            BProps
    end,
    case proplists:get_value(rr, Options, false) of
        true ->
            PruneTime = undefined;
        false ->
            PruneTime = StartTime
    end,
    Coord = proplists:get_value(coord, Options, false),
    PutArgs = #putargs{returnbody=proplists:get_value(returnbody,Options,false) orelse Coord,
                       coord=Coord,
                       lww=proplists:get_value(last_write_wins, BProps, false),
                       bkey=BKey,
                       robj=RObj,
                       reqid=ReqID,
                       bprops=BProps,
                       starttime=StartTime,
                       prunetime=PruneTime},
    {PrepPutRes, UpdPutArgs} = prepare_put(State, PutArgs),
    {Reply, UpdState} = perform_put(PrepPutRes, State, UpdPutArgs),
    riak_core_vnode:reply(Sender, Reply),

    update_index_write_stats(UpdPutArgs#putargs.is_index, UpdPutArgs#putargs.index_specs),
    UpdState.

do_backend_delete(BKey, RObj, State = #state{mod = Mod, modstate = ModState}) ->
    %% object is a tombstone or all siblings are tombstones
<<<<<<< HEAD
=======
    %riak_kv_mapred_cache:eject(BKey),
>>>>>>> b960b4ac

    %% Calculate the index specs to remove...
    %% JDM: This should just be a tombstone by this point, but better
    %% safe than sorry.
    IndexSpecs = riak_object:diff_index_specs(undefined, RObj),

    %% Do the delete...
    {Bucket, Key} = BKey,
    case Mod:delete(Bucket, Key, IndexSpecs, ModState) of
        {ok, UpdModState} ->
            update_index_delete_stats(IndexSpecs),
            State#state{modstate = UpdModState};
        {error, _Reason, UpdModState} ->
            State#state{modstate = UpdModState}
    end.

%% Compute a hash of the deleted object
delete_hash(RObj) ->
    erlang:phash2(RObj, 4294967296).

prepare_put(State=#state{vnodeid=VId,
                         mod=Mod,
                         modstate=ModState},
            PutArgs=#putargs{bkey={Bucket, _Key},
                             lww=LWW,
                             robj=RObj,
                             starttime=StartTime}) ->
    %% Can we avoid reading the existing object? If this is not an
    %% index backend, and the bucket is set to last-write-wins, then
    %% no need to incur additional get. Otherwise, we need to read the
    %% old object to know how the indexes have changed.
    {ok, Capabilities} = Mod:capabilities(Bucket, ModState),
    IndexBackend = lists:member(indexes, Capabilities),
    case LWW andalso not IndexBackend of
        true ->
            ObjToStore = riak_object:increment_vclock(RObj, VId, StartTime),
            {{true, ObjToStore}, PutArgs#putargs{is_index = false}};
        false ->
            prepare_put(State, PutArgs, IndexBackend)
    end.
prepare_put(#state{vnodeid=VId,
                   mod=Mod,
                   modstate=ModState},
            PutArgs=#putargs{bkey={Bucket, Key},
                             robj=RObj,
                             bprops=BProps,
                             coord=Coord,
                             lww=LWW,
                             starttime=StartTime,
                             prunetime=PruneTime},
            IndexBackend) ->
    case Mod:get(Bucket, Key, ModState) of
        {error, not_found, _UpdModState} ->
            case IndexBackend of
                true ->
                    IndexSpecs = riak_object:index_specs(RObj);
                false ->
                    IndexSpecs = []
            end,
            ObjToStore = case Coord of
                             true ->
                                 riak_object:increment_vclock(RObj, VId, StartTime);
                             false ->
                                 RObj
                         end,
            {{true, ObjToStore}, PutArgs#putargs{index_specs=IndexSpecs, is_index=IndexBackend}};
        {ok, Val, _UpdModState} ->
            OldObj = binary_to_term(Val),
            case put_merge(Coord, LWW, OldObj, RObj, VId, StartTime) of
                {oldobj, OldObj1} ->
                    {{false, OldObj1}, PutArgs};
                {newobj, NewObj} ->
                    VC = riak_object:vclock(NewObj),
                    AMObj = enforce_allow_mult(NewObj, BProps),
                    case IndexBackend of
                        true ->
                            IndexSpecs =
                                riak_object:diff_index_specs(AMObj,
                                                             OldObj);
                        false ->
                            IndexSpecs = []
                    end,
                    case PruneTime of
                        undefined ->
                            ObjToStore = AMObj;
                        _ ->
                            ObjToStore =
                                riak_object:set_vclock(AMObj,
                                                       vclock:prune(VC,
                                                                    PruneTime,
                                                                    BProps))
                    end,
                    {{true, ObjToStore},
                     PutArgs#putargs{index_specs=IndexSpecs, is_index=IndexBackend}}
            end
    end.

perform_put({false, Obj},
            #state{idx=Idx}=State,
            #putargs{returnbody=true,
                     reqid=ReqID}) ->
    {{dw, Idx, Obj, ReqID}, State};
perform_put({false, _Obj},
            #state{idx=Idx}=State,
            #putargs{returnbody=false,
                     reqid=ReqId}) ->
    {{dw, Idx, ReqId}, State};
perform_put({true, Obj},
            #state{idx=Idx,
                   mod=Mod,
                   modstate=ModState}=State,
            #putargs{returnbody=RB,
                     bkey={Bucket, Key},
                     reqid=ReqID,
                     index_specs=IndexSpecs}) ->
    Val = term_to_binary(Obj),
    case Mod:put(Bucket, Key, IndexSpecs, Val, ModState) of
        {ok, UpdModState} ->
            case RB of
                true ->
                    Reply = {dw, Idx, Obj, ReqID};
                false ->
                    Reply = {dw, Idx, ReqID}
            end;
        {error, _Reason, UpdModState} ->
            Reply = {fail, Idx, ReqID}
    end,
    {Reply, State#state{modstate=UpdModState}}.

%% @private
%% enforce allow_mult bucket property so that no backend ever stores
%% an object with multiple contents if allow_mult=false for that bucket
enforce_allow_mult(Obj, BProps) ->
    case proplists:get_value(allow_mult, BProps) of
        true -> Obj;
        _ ->
            case riak_object:get_contents(Obj) of
                [_] -> Obj;
                Mult ->
                    {MD, V} = select_newest_content(Mult),
                    riak_object:set_contents(Obj, [{MD, V}])
            end
    end.

%% @private
%% choose the latest content to store for the allow_mult=false case
select_newest_content(Mult) ->
    hd(lists:sort(
         fun({MD0, _}, {MD1, _}) ->
                 riak_core_util:compare_dates(
                   dict:fetch(<<"X-Riak-Last-Modified">>, MD0),
                   dict:fetch(<<"X-Riak-Last-Modified">>, MD1))
         end,
         Mult)).

%% @private
put_merge(false, true, _CurObj, UpdObj, _VId, _StartTime) -> % coord=false, LWW=true
    {newobj, UpdObj};
put_merge(false, false, CurObj, UpdObj, _VId, _StartTime) -> % coord=false, LWW=false
    ResObj = riak_object:syntactic_merge(CurObj, UpdObj),
    case ResObj =:= CurObj of
        true ->
            {oldobj, CurObj};
        false ->
            {newobj, ResObj}
    end;
put_merge(true, true, _CurObj, UpdObj, VId, StartTime) -> % coord=false, LWW=true
    {newobj, riak_object:increment_vclock(UpdObj, VId, StartTime)};
put_merge(true, false, CurObj, UpdObj, VId, StartTime) ->
    UpdObj1 = riak_object:increment_vclock(UpdObj, VId, StartTime),
    UpdVC = riak_object:vclock(UpdObj1),
    CurVC = riak_object:vclock(CurObj),

    %% Check the coord put will replace the existing object
    case vclock:get_counter(VId, UpdVC) > vclock:get_counter(VId, CurVC) andalso
        vclock:descends(CurVC, UpdVC) == false andalso
        vclock:descends(UpdVC, CurVC) == true of
        true ->
            {newobj, UpdObj1};
        false ->
            %% If not, make sure it does
            {newobj, riak_object:increment_vclock(
                       riak_object:merge(CurObj, UpdObj1), VId, StartTime)}
    end.

%% @private
do_get(_Sender, BKey, ReqID,
       State=#state{idx=Idx,mod=Mod,modstate=ModState}) ->
    StartTS = os:timestamp(),
    Retval = do_get_term(BKey, Mod, ModState),
    update_vnode_stats(vnode_get, Idx, StartTS),
    {reply, {r, Retval, Idx, ReqID}, State}.

%% @private
do_get_term(BKey, Mod, ModState) ->
    case do_get_binary(BKey, Mod, ModState) of
        {ok, Bin, _UpdModState} ->
            {ok, binary_to_term(Bin)};
        %% @TODO Eventually it would be good to
        %% make the use of not_found or notfound
        %% consistent throughout the code.
        {error, not_found, _UpdatedModstate} ->
            {error, notfound};
        {error, Reason, _UpdatedModstate} ->
            {error, Reason};
        Err ->
            Err
    end.

do_get_binary({Bucket, Key}, Mod, ModState) ->
    Mod:get(Bucket, Key, ModState).

%% @private
%% @doc This is a generic function for operations that involve
%% listing things from the backend. Examples are listing buckets,
%% listing keys, or doing secondary index queries.
list(FoldFun, FinishFun, Mod, ModFun, ModState, Opts, Buffer) ->
    case Mod:ModFun(FoldFun, Buffer, Opts, ModState) of
        {ok, Acc} ->
            FinishFun(Acc);
        {async, AsyncWork} ->
            {async, AsyncWork}
    end.

%% @private
fold_fun(buckets, BufferMod, none) ->
    fun(Bucket, Buffer) ->
            BufferMod:add(Bucket, Buffer)
    end;
fold_fun(buckets, BufferMod, Filter) ->
    fun(Bucket, Buffer) ->
            case Filter(Bucket) of
                true ->
                    BufferMod:add(Bucket, Buffer);
                false ->
                    Buffer
            end
    end;
fold_fun(keys, BufferMod, none) ->
    fun(_, Key, Buffer) ->
            BufferMod:add(Key, Buffer)
    end;
fold_fun(keys, BufferMod, Filter) ->
    fun(_, Key, Buffer) ->
            case Filter(Key) of
                true ->
                    BufferMod:add(Key, Buffer);
                false ->
                    Buffer
            end
    end.

%% @private
result_fun(Sender) ->
    fun(Items) ->
            riak_core_vnode:reply(Sender, Items)
    end.

%% @private
result_fun(Bucket, Sender) ->
    fun(Items) ->
            riak_core_vnode:reply(Sender, {Bucket, Items})
    end.

%% wait for acknowledgement that results were received before
%% continuing, as a way of providing backpressure for processes that
%% can't handle results as fast as we can send them
result_fun_ack(Bucket, Sender) ->
    fun(Items) ->
            Monitor = riak_core_vnode:monitor(Sender),
            riak_core_vnode:reply(Sender, {{self(), Monitor}, Bucket, Items}),
            receive
                {Monitor, ok} ->
                    erlang:demonitor(Monitor, [flush]);
                {'DOWN', Monitor, process, _Pid, _Reason} ->
                    throw(receiver_down)
            end
    end.

%% @doc If a listkeys request sends a result of `{From, Bucket,
%% Items}', that means it wants acknowledgement of those items before
%% it will send more.  Call this function with that `From' to trigger
%% the next batch.
-spec ack_keys(From::{pid(), reference()}) -> term().
ack_keys({Pid, Ref}) ->
    Pid ! {Ref, ok}.

%% @private
finish_fun(BufferMod, Sender) ->
    fun(Buffer) ->
            finish_fold(BufferMod, Buffer, Sender)
    end.

%% @private
finish_fold(BufferMod, Buffer, Sender) ->
    BufferMod:flush(Buffer),
    riak_core_vnode:reply(Sender, done).

%% @private
do_delete(BKey, ReqId, State) ->
    Mod = State#state.mod,
    ModState = State#state.modstate,
    Idx = State#state.idx,
    DeleteMode = State#state.delete_mode,

    %% Get the existing object.
    case do_get_term(BKey, Mod, ModState) of
        {ok, RObj} ->
            %% Object exists, check if it should be deleted.
            case riak_kv_util:obj_not_deleted(RObj) of
                undefined ->
                    case DeleteMode of
                        keep ->
                            %% keep tombstones indefinitely
                            {reply, {fail, Idx, ReqId}, State};
                        immediate ->
                            UpdState = do_backend_delete(BKey, RObj, State),
                            {reply, {del, Idx, ReqId}, UpdState};
                        Delay when is_integer(Delay) ->
                            erlang:send_after(Delay, self(),
                                              {final_delete, BKey,
                                               delete_hash(RObj)}),
                            %% Nothing checks these messages - will just reply
                            %% del for now until we can refactor.
                            {reply, {del, Idx, ReqId}, State}
                    end;
                _ ->
                    %% not a tombstone or not all siblings are tombstones
                    {reply, {fail, Idx, ReqId}, State}
            end;
        _ ->
            %% does not exist in the backend
            {reply, {fail, Idx, ReqId}, State}
    end.

%% @private
do_fold(Fun, Acc0, Sender, State=#state{async_folding=AsyncFolding,
                                        mod=Mod,
                                        modstate=ModState}) ->
    {ok, Capabilities} = Mod:capabilities(ModState),
    AsyncBackend = lists:member(async_fold, Capabilities),
    case AsyncFolding andalso AsyncBackend of
        true ->
            Opts = [async_fold];
        false ->
            Opts = []
    end,
    case Mod:fold_objects(Fun, Acc0, Opts, ModState) of
        {ok, Acc} ->
            {reply, Acc, State};
        {async, Work} ->
            FinishFun =
                fun(Acc) ->
                        riak_core_vnode:reply(Sender, Acc)
                end,
            {async, {fold, Work, FinishFun}, Sender, State};
        ER ->
            {reply, ER, State}
    end.

%% @private
do_get_vclocks(KeyList,_State=#state{mod=Mod,modstate=ModState}) ->
    [{BKey, do_get_vclock(BKey,Mod,ModState)} || BKey <- KeyList].
%% @private
do_get_vclock({Bucket, Key}, Mod, ModState) ->
    case Mod:get(Bucket, Key, ModState) of
        {error, not_found, _UpdModState} -> vclock:fresh();
        {ok, Val, _UpdModState} -> riak_object:vclock(binary_to_term(Val))
    end.

%% @private
%% upon receipt of a handoff datum, there is no client FSM
do_diffobj_put({Bucket, Key}, DiffObj,
               _StateData=#state{mod=Mod,
                                 modstate=ModState,
                                 idx=Idx}) ->
    StartTS = os:timestamp(),
    {ok, Capabilities} = Mod:capabilities(Bucket, ModState),
    IndexBackend = lists:member(indexes, Capabilities),
    case Mod:get(Bucket, Key, ModState) of
        {error, not_found, _UpdModState} ->
            case IndexBackend of
                true ->
                    IndexSpecs = riak_object:index_specs(DiffObj);
                false ->
                    IndexSpecs = []
            end,
            Val = term_to_binary(DiffObj),
            Res = Mod:put(Bucket, Key, IndexSpecs, Val, ModState),
            case Res of
                {ok, _UpdModState} ->
                    update_index_write_stats(IndexBackend, IndexSpecs),
                    update_vnode_stats(vnode_put, Idx, StartTS);
                _ -> nop
            end,
            Res;
        {ok, Val0, _UpdModState} ->
            OldObj = binary_to_term(Val0),
            %% Merge handoff values with the current - possibly discarding
            %% if out of date.  Ok to set VId/Starttime undefined as
            %% they are not used for non-coordinating puts.
            case put_merge(false, false, OldObj, DiffObj, undefined, undefined) of
                {oldobj, _} ->
                    {ok, ModState};
                {newobj, NewObj} ->
                    AMObj = enforce_allow_mult(NewObj, riak_core_bucket:get_bucket(Bucket)),
                    case IndexBackend of
                        true ->
                            IndexSpecs = riak_object:diff_index_specs(AMObj, OldObj);
                        false ->
                            IndexSpecs = []
                    end,
                    Val = term_to_binary(AMObj),
                    Res = Mod:put(Bucket, Key, IndexSpecs, Val, ModState),
                    case Res of
                        {ok, _UpdModState} ->
                            update_index_write_stats(IndexBackend, IndexSpecs),
                            update_vnode_stats(vnode_put, Idx, StartTS);
                        _ ->
                            nop
                    end,
                    Res
            end
    end.

%% @private

%% Get the vnodeid, assigning and storing if necessary
get_vnodeid(Index) ->
    F = fun(Status) ->
                case proplists:get_value(vnodeid, Status, undefined) of
                    undefined ->
                        assign_vnodeid(os:timestamp(),
                                       riak_core_nodeid:get(),
                                       Status);
                    VnodeId ->
                        {VnodeId, Status}
                end
        end,
    update_vnode_status(F, Index). % Returns {ok, VnodeId} | {error, Reason}

%% Assign a unique vnodeid, making sure the timestamp is unique by incrementing
%% into the future if necessary.
assign_vnodeid(Now, NodeId, Status) ->
    {Mega, Sec, _Micro} = Now,
    NowEpoch = 1000000*Mega + Sec,
    LastVnodeEpoch = proplists:get_value(last_epoch, Status, 0),
    VnodeEpoch = erlang:max(NowEpoch, LastVnodeEpoch+1),
    VnodeId = <<NodeId/binary, VnodeEpoch:32/integer>>,
    UpdStatus = [{vnodeid, VnodeId}, {last_epoch, VnodeEpoch} |
                 proplists:delete(vnodeid,
                                  proplists:delete(last_epoch, Status))],
    {VnodeId, UpdStatus}.

%% Clear the vnodeid - returns {ok, cleared}
clear_vnodeid(Index) ->
    F = fun(Status) ->
                {cleared, proplists:delete(vnodeid, Status)}
        end,
    update_vnode_status(F, Index). % Returns {ok, VnodeId} | {error, Reason}

update_vnode_status(F, Index) ->
    VnodeFile = vnode_status_filename(Index),
    ok = filelib:ensure_dir(VnodeFile),
    case read_vnode_status(VnodeFile) of
        {ok, Status} ->
            update_vnode_status2(F, Status, VnodeFile);
        {error, enoent} ->
            update_vnode_status2(F, [], VnodeFile);
        ER ->
            ER
    end.

update_vnode_status2(F, Status, VnodeFile) ->
    case F(Status) of
        {Ret, Status} -> % No change
            {ok, Ret};
        {Ret, UpdStatus} ->
            case write_vnode_status(UpdStatus, VnodeFile) of
                ok ->
                    {ok, Ret};
                ER ->
                    ER
            end
    end.

vnode_status_filename(Index) ->
    P_DataDir = app_helper:get_env(riak_core, platform_data_dir),
    VnodeStatusDir = app_helper:get_env(riak_kv, vnode_status,
                                        filename:join(P_DataDir, "kv_vnode")),
    filename:join(VnodeStatusDir, integer_to_list(Index)).

read_vnode_status(File) ->
    case file:consult(File) of
        {ok, [Status]} when is_list(Status) ->
            {ok, proplists:delete(version, Status)};
        ER ->
            ER
    end.

write_vnode_status(Status, File) ->
    VersionedStatus = [{version, 1} | proplists:delete(version, Status)],
    TmpFile = File ++ "~",
    case file:write_file(TmpFile, io_lib:format("~p.", [VersionedStatus])) of
        ok ->
            file:rename(TmpFile, File);
        ER ->
            ER
    end.

%% @private
wait_for_vnode_status_results([], _ReqId, Acc) ->
    Acc;
wait_for_vnode_status_results(PrefLists, ReqId, Acc) ->
    receive
        {ReqId, {vnode_status, Index, Status}} ->
            UpdPrefLists = proplists:delete(Index, PrefLists),
            wait_for_vnode_status_results(UpdPrefLists,
                                          ReqId,
                                          [{Index, Status} | Acc]);
         _ ->
            wait_for_vnode_status_results(PrefLists, ReqId, Acc)
    end.

%% @private
-spec update_vnode_stats(vnode_get | vnode_put, partition(), erlang:timestamp()) ->
                                ok.
update_vnode_stats(Op, Idx, StartTS) ->
    riak_kv_stat:update({Op, Idx, timer:now_diff( os:timestamp(), StartTS)}).

%% @private
update_index_write_stats(false, _IndexSpecs) ->
    ok;
update_index_write_stats(true, IndexSpecs) ->
    {Added, Removed} = count_index_specs(IndexSpecs),
    riak_kv_stat:update({vnode_index_write, Added, Removed}).

%% @private
update_index_delete_stats(IndexSpecs) ->
    {_Added, Removed} = count_index_specs(IndexSpecs),
    riak_kv_stat:update({vnode_index_delete, Removed}).

%% @private
%% @doc Given a list of index specs, return the number to add and
%% remove.
count_index_specs(IndexSpecs) ->
    %% Count index specs...
    F = fun({add, _, _}, {AddAcc, RemoveAcc}) ->
                {AddAcc + 1, RemoveAcc};
           ({remove, _, _}, {AddAcc, RemoveAcc}) ->
                {AddAcc, RemoveAcc + 1}
        end,
    lists:foldl(F, {0, 0}, IndexSpecs).

%% @private
bucket_nval_map(Ring) ->
    [{riak_core_bucket:name(B), riak_core_bucket:n_val(B)} ||
        B <- riak_core_bucket:get_buckets(Ring)].

%% @private
default_object_nval() ->
    riak_core_bucket:n_val(riak_core_config:default_bucket_props()).

%% @private
object_info({Bucket, _Key}=BKey) ->
    Hash = riak_core_util:chash_key(BKey),
    {Bucket, Hash}.


-ifdef(TEST).

%% Check assigning a vnodeid twice in the same second
assign_vnodeid_restart_same_ts_test() ->
    Now1 = {1314,224520,343446}, %% TS=1314224520
    Now2 = {1314,224520,345865}, %% as unsigned net-order int <<78,85,121,136>>
    NodeId = <<1, 2, 3, 4>>,
    {Vid1, Status1} = assign_vnodeid(Now1, NodeId, []),
    ?assertEqual(<<1, 2, 3, 4, 78, 85, 121, 136>>, Vid1),
    %% Simulate clear
    Status2 = proplists:delete(vnodeid, Status1),
    %% Reassign
    {Vid2, _Status3} = assign_vnodeid(Now2, NodeId, Status2),
    ?assertEqual(<<1, 2, 3, 4, 78, 85, 121, 137>>, Vid2).

%% Check assigning a vnodeid with a later date
assign_vnodeid_restart_later_ts_test() ->
    Now1 = {1000,000000,0}, %% <<59,154,202,0>>
    Now2 = {2000,000000,0}, %% <<119,53,148,0>>
    NodeId = <<1, 2, 3, 4>>,
    {Vid1, Status1} = assign_vnodeid(Now1, NodeId, []),
    ?assertEqual(<<1, 2, 3, 4, 59,154,202,0>>, Vid1),
    %% Simulate clear
    Status2 = proplists:delete(vnodeid, Status1),
    %% Reassign
    {Vid2, _Status3} = assign_vnodeid(Now2, NodeId, Status2),
    ?assertEqual(<<1, 2, 3, 4, 119,53,148,0>>, Vid2).

%% Check assigning a vnodeid with a later date - just in case of clock skew
assign_vnodeid_restart_earlier_ts_test() ->
    Now1 = {2000,000000,0}, %% <<119,53,148,0>>
    Now2 = {1000,000000,0}, %% <<59,154,202,0>>
    NodeId = <<1, 2, 3, 4>>,
    {Vid1, Status1} = assign_vnodeid(Now1, NodeId, []),
    ?assertEqual(<<1, 2, 3, 4, 119,53,148,0>>, Vid1),
    %% Simulate clear
    Status2 = proplists:delete(vnodeid, Status1),
    %% Reassign
    %% Should be greater than last offered - which is the 2mil timestamp
    {Vid2, _Status3} = assign_vnodeid(Now2, NodeId, Status2),
    ?assertEqual(<<1, 2, 3, 4, 119,53,148,1>>, Vid2).

%% Test
vnode_status_test_() ->
    {setup,
     fun() ->
             filelib:ensure_dir("kv_vnode_status_test/.test"),
             ?cmd("chmod u+rwx kv_vnode_status_test"),
             ?cmd("rm -rf kv_vnode_status_test"),
             application:set_env(riak_kv, vnode_status, "kv_vnode_status_test"),
             ok
     end,
     fun(_) ->
             application:unset_env(riak_kv, vnode_status),
             ?cmd("chmod u+rwx kv_vnode_status_test"),
             ?cmd("rm -rf kv_vnode_status_test"),
             ok
     end,
     [?_test(begin % initial create failure
                 ?cmd("rm -rf kv_vnode_status_test || true"),
                 ?cmd("mkdir kv_vnode_status_test"),
                 ?cmd("chmod -w kv_vnode_status_test"),
                 F = fun([]) ->
                             {shouldfail, [badperm]}
                     end,
                 Index = 0,
                 ?assertEqual({error, eacces},  update_vnode_status(F, Index))
             end),
      ?_test(begin % create successfully
                 ?cmd("chmod +w kv_vnode_status_test"),

                 F = fun([]) ->
                             {created, [created]}
                     end,
                 Index = 0,
                 ?assertEqual({ok, created}, update_vnode_status(F, Index))
             end),
      ?_test(begin % update successfully
                 F = fun([created]) ->
                             {updated, [updated]}
                     end,
                 Index = 0,
                 ?assertEqual({ok, updated}, update_vnode_status(F, Index))
             end),
      ?_test(begin % update failure
                 ?cmd("chmod 000 kv_vnode_status_test/0"),
                 ?cmd("chmod 500 kv_vnode_status_test"),
                 F = fun([updated]) ->
                             {shouldfail, [updatedagain]}
                     end,
                 Index = 0,
                 ?assertEqual({error, eacces},  update_vnode_status(F, Index))
             end)

     ]}.

dummy_backend(BackendMod) ->
    Ring = riak_core_ring:fresh(16,node()),
    riak_core_ring_manager:set_ring_global(Ring),
    application:set_env(riak_kv, async_folds, false),
    application:set_env(riak_kv, storage_backend, BackendMod),
    application:set_env(riak_core, default_bucket_props, []),
    application:set_env(bitcask, data_root, bitcask_test_dir()),
    application:set_env(eleveldb, data_root, eleveldb_test_dir()),
    application:set_env(riak_kv, multi_backend_default, multi_dummy_memory1),
    application:set_env(riak_kv, multi_backend,
                        [{multi_dummy_memory1, riak_kv_memory_backend, []},
                         {multi_dummy_memory2, riak_kv_memory_backend, []}]).

bitcask_test_dir() ->
    "./test.bitcask-temp-data".

eleveldb_test_dir() ->
    "./test.eleveldb-temp-data".


backend_with_known_key(BackendMod) ->
    dummy_backend(BackendMod),
    {ok, S1} = init([0]),
    B = <<"f">>,
    K = <<"b">>,
    O = riak_object:new(B, K, <<"z">>),
    {noreply, S2} = handle_command(?KV_PUT_REQ{bkey={B,K},
                                               object=O,
                                               req_id=123,
                                               start_time=riak_core_util:moment(),
                                               options=[]},
                                   {raw, 456, self()},
                                   S1),
    {S2, B, K}.

list_buckets_test_() ->
    {foreach,
     fun() ->
             application:start(sasl),
             Env = application:get_all_env(riak_kv),
             application:start(folsom),
             riak_core_stat_cache:start_link(),
             riak_kv_stat:register_stats(),
             Env
     end,
     fun(Env) ->
             riak_core_stat_cache:stop(),
             application:stop(folsom),
             application:stop(sasl),
             [application:unset_env(riak_kv, K) ||
                 {K, _V} <- application:get_all_env(riak_kv)],
             [application:set_env(riak_kv, K, V) || {K, V} <- Env]
     end,
     [
      fun(_) ->
              {"bitcask list buckets",
               fun() ->
                       list_buckets_test_i(riak_kv_bitcask_backend)
               end
              }
      end,
      fun(_) ->
              {"eleveldb list buckets",
               fun() ->
                       list_buckets_test_i(riak_kv_eleveldb_backend)
               end
              }
      end,
      fun(_) ->
              {"memory list buckets",
               fun() ->
                       list_buckets_test_i(riak_kv_memory_backend),
                       ok
               end
              }
      end,
      fun(_) ->
              {"multi list buckets",
               fun() ->
                       list_buckets_test_i(riak_kv_multi_backend),
                       ok
               end
              }
      end
     ]
    }.

list_buckets_test_i(BackendMod) ->
    {S, B, _K} = backend_with_known_key(BackendMod),
    Caller = new_result_listener(buckets),
    handle_coverage(?KV_LISTBUCKETS_REQ{item_filter=none}, [],
                    {fsm, {456, {0, node()}}, Caller}, S),
    ?assertEqual({ok, [B]}, results_from_listener(Caller)),
    flush_msgs().

filter_keys_test() ->
    {S, B, K} = backend_with_known_key(riak_kv_memory_backend),
    Caller1 = new_result_listener(keys),
    handle_coverage(?KV_LISTKEYS_REQ{bucket=B,
                                     item_filter=fun(_) -> true end}, [],
                    {fsm, {124, {0, node()}}, Caller1}, S),
    ?assertEqual({ok, [K]}, results_from_listener(Caller1)),

    Caller2 = new_result_listener(keys),
    handle_coverage(?KV_LISTKEYS_REQ{bucket=B,
                                     item_filter=fun(_) -> false end}, [],
                    {fsm, {125, {0, node()}}, Caller2}, S),
    ?assertEqual({ok, []}, results_from_listener(Caller2)),

    Caller3 = new_result_listener(keys),
    handle_coverage(?KV_LISTKEYS_REQ{bucket= <<"g">>,
                                     item_filter=fun(_) -> true end}, [],
                    {fsm, {126, {0, node()}}, Caller3}, S),
    ?assertEqual({ok, []}, results_from_listener(Caller3)),

    flush_msgs().

new_result_listener(Type) ->
    case Type of
        buckets ->
            ResultFun = fun() -> result_listener_buckets([]) end;
        keys ->
            ResultFun = fun() -> result_listener_keys([]) end
    end,
    spawn(ResultFun).

result_listener_buckets(Acc) ->
    receive
        {'$gen_event', {_, done}} ->
            result_listener_done(Acc);
        {'$gen_event', {_, Results}} ->
            result_listener_buckets(Results ++ Acc)

    after 5000 ->
            result_listener_done({timeout, Acc})
    end.

result_listener_keys(Acc) ->
    receive
        {'$gen_event', {_, done}} ->
            result_listener_done(Acc);
        {'$gen_event', {_, {_Bucket, Results}}} ->
            result_listener_keys(Results ++ Acc);
        {'$gen_event', {_, {From, _Bucket, Results}}} ->
            riak_kv_vnode:ack_keys(From),
            result_listener_keys(Results ++ Acc)
    after 5000 ->
            result_listener_done({timeout, Acc})
    end.

result_listener_done(Result) ->
    receive
        {get_results, Pid} ->
            Pid ! {listener_results, Result}
    end.

results_from_listener(Listener) ->
    Listener ! {get_results, self()},
    receive
        {listener_results, Result} ->
            {ok, Result}
    after 5000 ->
            {error, listener_timeout}
    end.

flush_msgs() ->
    receive
        _Msg ->
            flush_msgs()
    after
        0 ->
            ok
    end.

-endif.<|MERGE_RESOLUTION|>--- conflicted
+++ resolved
@@ -272,11 +272,7 @@
                            start_time=StartTime,
                            options=Options},
                Sender, State=#state{idx=Idx}) ->
-<<<<<<< HEAD
     StartTS = os:timestamp(),
-=======
-    %riak_kv_mapred_cache:eject(BKey),
->>>>>>> b960b4ac
     riak_core_vnode:reply(Sender, {w, Idx, ReqId}),
     UpdState = do_put(Sender, BKey,  Object, ReqId, StartTime, Options, State),
     update_vnode_stats(vnode_put, Idx, StartTS),
@@ -627,11 +623,6 @@
 
 do_backend_delete(BKey, RObj, State = #state{mod = Mod, modstate = ModState}) ->
     %% object is a tombstone or all siblings are tombstones
-<<<<<<< HEAD
-=======
-    %riak_kv_mapred_cache:eject(BKey),
->>>>>>> b960b4ac
-
     %% Calculate the index specs to remove...
     %% JDM: This should just be a tombstone by this point, but better
     %% safe than sorry.
