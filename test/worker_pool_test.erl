%% -------------------------------------------------------------------
%%
<<<<<<< HEAD
%% Copyright (c) 2007-2016 Basho Technologies, Inc.
=======
%% Copyright (c) 2007-2017 Basho Technologies, Inc.
>>>>>>> 5fbc219e
%%
%% This file is provided to you under the Apache License,
%% Version 2.0 (the "License"); you may not use this file
%% except in compliance with the License.  You may obtain
%% a copy of the License at
%%
%%   http://www.apache.org/licenses/LICENSE-2.0
%%
%% Unless required by applicable law or agreed to in writing,
%% software distributed under the License is distributed on an
%% "AS IS" BASIS, WITHOUT WARRANTIES OR CONDITIONS OF ANY
%% KIND, either express or implied.  See the License for the
%% specific language governing permissions and limitations
%% under the License.
%%
%% -------------------------------------------------------------------
-module(worker_pool_test).

-behaviour(riak_core_vnode_worker).

<<<<<<< HEAD
% behaviour callbacks
=======
%% behaviour callbacks
>>>>>>> 5fbc219e
-export([init_worker/3, handle_work/3]).

-include("../src/riak_core_job_internal.hrl").

-define(P1_CONCURRENCY,  3).
-define(P1_PARTITION,   13).

-define(P2_CONCURRENCY,  7).
-define(P2_PARTITION,   17).

<<<<<<< HEAD
=======
pool_test_() ->
    {foreach,
        fun() ->
            % These tests crash lots of processes, so just block everything
            % coming out of SASL.
            error_logger:tty(false),
            application:load(sasl),
            application:set_env(sasl, sasl_error_logger, false)
        end,
        fun(_) ->
            riak_core_job_sup:stop_test_sup(),
            application:set_env(sasl, sasl_error_logger, tty)
        end, [
        {"using 'reply'", fun() ->
            test_worker_pool(?P1_PARTITION, ?P1_CONCURRENCY, false)
        end},
        {"using 'noreply'", fun() ->
            test_worker_pool(?P2_PARTITION, ?P2_CONCURRENCY, true)
        end}
    ]}.

>>>>>>> 5fbc219e
init_worker(_VnodeIndex, Noreply, _WorkerProps) ->
    {'ok', Noreply}.

handle_work(Work, From, 'true' = State) ->
    Work(),
    riak_core_vnode:reply(From, 'ok'),
    {'noreply', State};

handle_work(Work, _From, 'false' = State) ->
    Work(),
    {'reply', 'ok', State}.

-ifdef(TEST).

receive_result(N) ->
    receive
        {N, 'ok'} when (N rem 2) /= 0 ->
            'true';
        {N, {'error', {'worker_crash', _, _}}} when (N rem 2) == 0 ->
            'true';
        {N, _} = Msg ->
            ?debugFmt("received~n ~p~n", [Msg]),
            'false'
    end.

test_worker_pool(Partition, PoolSize, Arg) ->
    % The original worker pool had an unlimited queue length and PoolSize
    % worker processes. There's no way to replicate that static configuration,
    % but try to get somewhere close to it.
    % Settings are in the jobs manager configuration, since they have no
    % actual effect in the pool facade itself.
    Props = [
        {?JOB_SVC_CONCUR_LIMIT, PoolSize},
        {?JOB_SVC_QUEUE_LIMIT,  10000},
        {?JOB_SVC_IDLE_MIN,     0},
        {?JOB_SVC_IDLE_MAX,     PoolSize}
    ],
<<<<<<< HEAD
    ?assertEqual('ok', jobs_test_util:set_config(Props)),
    {'ok', TestSup} = riak_core_job_sup:start_test_sup(),
    {'ok', Pool} = riak_core_vnode_worker_pool:start_link(
                        ?MODULE, PoolSize, Partition, Arg, []),
=======
    ?assertEqual(ok, jobs_test_util:set_config(Props)),
    ?assertMatch({ok, _}, riak_core_job_sup:start_test_sup()),
    PoolRet = riak_core_vnode_worker_pool:start_link(
        ?MODULE, PoolSize, Partition, Arg, []),
    ?assertMatch({ok, _}, PoolRet),
    {ok, Pool} = PoolRet,
>>>>>>> 5fbc219e

    Seq = lists:seq(1, 10),
    lists:foldl(fun submit_work/2, Pool, Seq),
    [?assertEqual('true', receive_result(N)) || N <- Seq],

    erlang:unlink(Pool),
<<<<<<< HEAD
    riak_core_vnode_worker_pool:shutdown_pool(Pool, 1000),
    riak_core_job_sup:stop_test_sup(TestSup).
=======
    riak_core_vnode_worker_pool:shutdown_pool(Pool, 1000).
>>>>>>> 5fbc219e

submit_work(N, Pool) ->
    Work = fun() ->
        timer:sleep(99),
        1/(N rem 2)
    end,
    From = {'raw', N, erlang:self()},
    riak_core_vnode_worker_pool:handle_work(Pool, Work, From),
    Pool.
<<<<<<< HEAD

simple_worker_pool_test() ->
    test_worker_pool(?P1_PARTITION, ?P1_CONCURRENCY, 'false').

simple_noreply_worker_pool_test() ->
    test_worker_pool(?P2_PARTITION, ?P2_CONCURRENCY, 'true').
=======
>>>>>>> 5fbc219e

-endif.<|MERGE_RESOLUTION|>--- conflicted
+++ resolved
@@ -1,10 +1,6 @@
 %% -------------------------------------------------------------------
 %%
-<<<<<<< HEAD
-%% Copyright (c) 2007-2016 Basho Technologies, Inc.
-=======
 %% Copyright (c) 2007-2017 Basho Technologies, Inc.
->>>>>>> 5fbc219e
 %%
 %% This file is provided to you under the Apache License,
 %% Version 2.0 (the "License"); you may not use this file
@@ -21,15 +17,12 @@
 %% under the License.
 %%
 %% -------------------------------------------------------------------
+
 -module(worker_pool_test).
 
 -behaviour(riak_core_vnode_worker).
 
-<<<<<<< HEAD
-% behaviour callbacks
-=======
 %% behaviour callbacks
->>>>>>> 5fbc219e
 -export([init_worker/3, handle_work/3]).
 
 -include("../src/riak_core_job_internal.hrl").
@@ -40,8 +33,6 @@
 -define(P2_CONCURRENCY,  7).
 -define(P2_PARTITION,   17).
 
-<<<<<<< HEAD
-=======
 pool_test_() ->
     {foreach,
         fun() ->
@@ -63,7 +54,6 @@
         end}
     ]}.
 
->>>>>>> 5fbc219e
 init_worker(_VnodeIndex, Noreply, _WorkerProps) ->
     {'ok', Noreply}.
 
@@ -75,8 +65,6 @@
 handle_work(Work, _From, 'false' = State) ->
     Work(),
     {'reply', 'ok', State}.
-
--ifdef(TEST).
 
 receive_result(N) ->
     receive
@@ -101,31 +89,19 @@
         {?JOB_SVC_IDLE_MIN,     0},
         {?JOB_SVC_IDLE_MAX,     PoolSize}
     ],
-<<<<<<< HEAD
-    ?assertEqual('ok', jobs_test_util:set_config(Props)),
-    {'ok', TestSup} = riak_core_job_sup:start_test_sup(),
-    {'ok', Pool} = riak_core_vnode_worker_pool:start_link(
-                        ?MODULE, PoolSize, Partition, Arg, []),
-=======
     ?assertEqual(ok, jobs_test_util:set_config(Props)),
     ?assertMatch({ok, _}, riak_core_job_sup:start_test_sup()),
     PoolRet = riak_core_vnode_worker_pool:start_link(
         ?MODULE, PoolSize, Partition, Arg, []),
     ?assertMatch({ok, _}, PoolRet),
     {ok, Pool} = PoolRet,
->>>>>>> 5fbc219e
 
     Seq = lists:seq(1, 10),
     lists:foldl(fun submit_work/2, Pool, Seq),
     [?assertEqual('true', receive_result(N)) || N <- Seq],
 
     erlang:unlink(Pool),
-<<<<<<< HEAD
-    riak_core_vnode_worker_pool:shutdown_pool(Pool, 1000),
-    riak_core_job_sup:stop_test_sup(TestSup).
-=======
     riak_core_vnode_worker_pool:shutdown_pool(Pool, 1000).
->>>>>>> 5fbc219e
 
 submit_work(N, Pool) ->
     Work = fun() ->
@@ -134,15 +110,4 @@
     end,
     From = {'raw', N, erlang:self()},
     riak_core_vnode_worker_pool:handle_work(Pool, Work, From),
-    Pool.
-<<<<<<< HEAD
-
-simple_worker_pool_test() ->
-    test_worker_pool(?P1_PARTITION, ?P1_CONCURRENCY, 'false').
-
-simple_noreply_worker_pool_test() ->
-    test_worker_pool(?P2_PARTITION, ?P2_CONCURRENCY, 'true').
-=======
->>>>>>> 5fbc219e
-
--endif.+    Pool.